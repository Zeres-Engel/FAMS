const mongoose = require('mongoose');

/**
 * AttendanceLog Schema
 * Represents attendance records for scheduled classes
 */
const AttendanceLogSchema = new mongoose.Schema({
  userId: {
    type: String,
    required: [true, 'User ID is required'],
    index: true
  },
  rfidId: {
    type: String,
    required: [true, 'RFID ID is required'],
    index: true
  },
<<<<<<< HEAD
  userId: {
    type: String,
    required: true,
    ref: 'UserAccount'
  },
  checkIn: {
    type: Date,
    default: null
  },
  checkInFace: {
    type: Buffer
  },
  note: {
    type: String,
    default: ''
  },
  status: {
    type: String,
    enum: ['Present', 'Late', 'Absent', 'Not Now'],
    default: 'Not Now'
  },
  semesterNumber: {
    type: Number,
    required: true
  },
  isActive: {
    type: Boolean,
    default: true
  },
  userRole: {
    type: String,
    enum: ['student', 'teacher'],
    required: true
  },
  // Teacher info
  teacherId: {
    type: Number,
    ref: 'Teacher'
  },
  teacherName: {
    type: String
  },
  // Subject info
  subjectId: {
    type: Number,
    ref: 'Subject'
  },
  subjectName: {
    type: String
  },
  // Class info
  classId: {
    type: Number,
    ref: 'Class'
  },
  className: {
    type: String
  },
  // For students
  studentId: {
    type: Number,
    ref: 'Student'
  },
  studentName: {
    type: String
  },
  // Classroom info
  classroomId: {
    type: Number,
    ref: 'Classroom'
  },
  classroomName: {
    type: String
=======
  timestamp: {
    type: Date,
    default: Date.now,
    index: true
  },
  deviceId: {
    type: String,
    default: 'unknown'
  },
  location: {
    type: String,
    default: 'Main Entrance'
  },
  status: {
    type: String,
    enum: ['present', 'absent', 'late', 'excused'],
    default: 'present'
  },
  verificationMethod: {
    type: String,
    enum: ['rfid', 'rfid+face', 'manual'],
    default: 'rfid'
  },
  verificationScore: {
    type: Number,
    default: 0,
    min: 0,
    max: 1
  },
  antiSpoofingResult: {
    type: Boolean,
    default: false
  },
  faceImage: {
    type: Buffer
  },
  // Optional fields for linking to class sessions
  classId: {
    type: Number,
    ref: 'Class',
    index: true
  },
  scheduleId: {
    type: mongoose.Schema.Types.ObjectId,
    ref: 'ClassSchedule',
    index: true
  },
  // Additional metadata
  notes: {
    type: String
  },
  updatedBy: {
    type: String
  },
  manualEntry: {
    type: Boolean,
    default: false
>>>>>>> f187192c
  }
}, {
  timestamps: true,
  toJSON: { virtuals: true },
  toObject: { virtuals: true }
});

// Index for efficient queries
AttendanceLogSchema.index({ userId: 1, timestamp: -1 });
AttendanceLogSchema.index({ rfidId: 1, timestamp: -1 });
AttendanceLogSchema.index({ classId: 1, scheduleId: 1, timestamp: -1 });

// Virtual for getting user information
AttendanceLogSchema.virtual('user', {
  ref: 'User',
  localField: 'userId',
  foreignField: 'userId',
  justOne: true
});

<<<<<<< HEAD
// Index for faster queries
AttendanceLogSchema.index({ userId: 1, scheduleId: 1 });
AttendanceLogSchema.index({ classId: 1, date: 1 });
AttendanceLogSchema.index({ subjectId: 1 });
AttendanceLogSchema.index({ semesterNumber: 1 });

module.exports = mongoose.model('AttendanceLog', AttendanceLogSchema, COLLECTIONS.ATTENDANCE_LOG); 
=======
// Virtual for getting rfid information
AttendanceLogSchema.virtual('rfid', {
  ref: 'RFID',
  localField: 'rfidId',
  foreignField: 'RFID_ID',
  justOne: true
});

// Virtual for getting class information
AttendanceLogSchema.virtual('class', {
  ref: 'Class',
  localField: 'classId',
  foreignField: 'classId',
  justOne: true
});

// Virtual for getting schedule information
AttendanceLogSchema.virtual('schedule', {
  ref: 'ClassSchedule',
  localField: 'scheduleId',
  foreignField: '_id',
  justOne: true
});

module.exports = mongoose.model('AttendanceLog', AttendanceLogSchema); 
>>>>>>> f187192c
<|MERGE_RESOLUTION|>--- conflicted
+++ resolved
@@ -15,139 +15,21 @@
     required: [true, 'RFID ID is required'],
     index: true
   },
-<<<<<<< HEAD
   userId: {
-    type: String,
+    type: Number,
     required: true,
     ref: 'UserAccount'
-  },
-  checkIn: {
-    type: Date,
-    default: null
   },
   checkInFace: {
     type: Buffer
   },
-  note: {
-    type: String,
-    default: ''
+  checkIn: {
+    type: Date
   },
   status: {
     type: String,
-    enum: ['Present', 'Late', 'Absent', 'Not Now'],
-    default: 'Not Now'
-  },
-  semesterNumber: {
-    type: Number,
-    required: true
-  },
-  isActive: {
-    type: Boolean,
-    default: true
-  },
-  userRole: {
-    type: String,
-    enum: ['student', 'teacher'],
-    required: true
-  },
-  // Teacher info
-  teacherId: {
-    type: Number,
-    ref: 'Teacher'
-  },
-  teacherName: {
-    type: String
-  },
-  // Subject info
-  subjectId: {
-    type: Number,
-    ref: 'Subject'
-  },
-  subjectName: {
-    type: String
-  },
-  // Class info
-  classId: {
-    type: Number,
-    ref: 'Class'
-  },
-  className: {
-    type: String
-  },
-  // For students
-  studentId: {
-    type: Number,
-    ref: 'Student'
-  },
-  studentName: {
-    type: String
-  },
-  // Classroom info
-  classroomId: {
-    type: Number,
-    ref: 'Classroom'
-  },
-  classroomName: {
-    type: String
-=======
-  timestamp: {
-    type: Date,
-    default: Date.now,
-    index: true
-  },
-  deviceId: {
-    type: String,
-    default: 'unknown'
-  },
-  location: {
-    type: String,
-    default: 'Main Entrance'
-  },
-  status: {
-    type: String,
-    enum: ['present', 'absent', 'late', 'excused'],
-    default: 'present'
-  },
-  verificationMethod: {
-    type: String,
-    enum: ['rfid', 'rfid+face', 'manual'],
-    default: 'rfid'
-  },
-  verificationScore: {
-    type: Number,
-    default: 0,
-    min: 0,
-    max: 1
-  },
-  antiSpoofingResult: {
-    type: Boolean,
-    default: false
-  },
-  faceImage: {
-    type: Buffer
-  },
-  // Optional fields for linking to class sessions
-  classId: {
-    type: Number,
-    ref: 'Class',
-    index: true
-  },
-  scheduleId: {
-    type: mongoose.Schema.Types.ObjectId,
-    ref: 'ClassSchedule',
-    index: true
-  },
-  // Additional metadata
-  notes: {
-    type: String
-  },
-  updatedBy: {
-    type: String
-  },
-  manualEntry: {
-    type: Boolean,
-    default: false
->>>>>>> f187192c
+    enum: ['Present', 'Late', 'Absent'],
+    default: 'Absent'
   }
 }, {
   timestamps: true,
@@ -168,15 +50,12 @@
   justOne: true
 });
 
-<<<<<<< HEAD
 // Index for faster queries
 AttendanceLogSchema.index({ userId: 1, scheduleId: 1 });
 AttendanceLogSchema.index({ classId: 1, date: 1 });
 AttendanceLogSchema.index({ subjectId: 1 });
 AttendanceLogSchema.index({ semesterNumber: 1 });
 
-module.exports = mongoose.model('AttendanceLog', AttendanceLogSchema, COLLECTIONS.ATTENDANCE_LOG); 
-=======
 // Virtual for getting rfid information
 AttendanceLogSchema.virtual('rfid', {
   ref: 'RFID',
@@ -201,5 +80,4 @@
   justOne: true
 });
 
-module.exports = mongoose.model('AttendanceLog', AttendanceLogSchema); 
->>>>>>> f187192c
+module.exports = mongoose.model('AttendanceLog', AttendanceLogSchema); 