<<<<<<< HEAD
// rootReducer.ts
import { combineReducers } from 'redux';
import userSlice from './slices/userSlice';
// Kết hợp tất cả reducers lại
export const rootReducer = combineReducers({
  users: userSlice, // Tên 'users' sẽ là key trong state toàn cục, chứa dữ liệu từ userReducer
=======
// rootReducer.ts
import { combineReducers } from 'redux';
import userSlice from './slices/userSlice';
import loginSlice from './slices/loginSlice';
import loadingSlice from './slices/loadingSlice';
import authSlice from './slices/authSlice';
import notifySlice from './slices/notifySlice';
import classSlice from './slices/classSlice';
// Kết hợp tất cả reducers lại
export const rootReducer = combineReducers({
  users: userSlice, // Tên 'users' sẽ là key trong state toàn cục, chứa dữ liệu từ userReducer
  login: loginSlice,
  loading:loadingSlice,
  authUser:authSlice,
  notify:notifySlice,
  class:classSlice
>>>>>>> f183d3c4
});<|MERGE_RESOLUTION|>--- conflicted
+++ resolved
@@ -1,11 +1,3 @@
-<<<<<<< HEAD
-// rootReducer.ts
-import { combineReducers } from 'redux';
-import userSlice from './slices/userSlice';
-// Kết hợp tất cả reducers lại
-export const rootReducer = combineReducers({
-  users: userSlice, // Tên 'users' sẽ là key trong state toàn cục, chứa dữ liệu từ userReducer
-=======
 // rootReducer.ts
 import { combineReducers } from 'redux';
 import userSlice from './slices/userSlice';
@@ -22,5 +14,4 @@
   authUser:authSlice,
   notify:notifySlice,
   class:classSlice
->>>>>>> f183d3c4
 });