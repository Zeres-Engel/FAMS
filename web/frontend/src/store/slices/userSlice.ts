--- conflicted
+++ resolved
@@ -154,11 +154,7 @@
       thunkAPI.dispatch(
         addNotify({
           type: "success",
-<<<<<<< HEAD
           message: `${userData.role === 'teacher' ? 'Teacher' : 'Student'} created successfully!`,
-=======
-          message: "Create student successful!",
->>>>>>> 003f9d61
           duration: 3000,
         })
       );
@@ -172,13 +168,8 @@
       thunkAPI.dispatch(
         addNotify({
           type: "error",
-<<<<<<< HEAD
           message: errorMessage,
           duration: 5000,
-=======
-          message: "Create student failed!",
-          duration: 3000,
->>>>>>> 003f9d61
         })
       );
       console.error("User creation error:", error);
