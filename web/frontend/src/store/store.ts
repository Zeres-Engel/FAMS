<<<<<<< HEAD
import { configureStore } from '@reduxjs/toolkit';

export const store = configureStore({
  reducer: {
    // Add reducers here
  }
});

export type RootState = ReturnType<typeof store.getState>;
=======
import { configureStore } from '@reduxjs/toolkit';
import { rootReducer } from './rootReducer';
 // Đưa các reducer vào đây

export const store = configureStore({
  reducer: rootReducer
});
export type RootState = ReturnType<typeof store.getState>;
>>>>>>> f183d3c4
export type AppDispatch = typeof store.dispatch;<|MERGE_RESOLUTION|>--- conflicted
+++ resolved
@@ -1,14 +1,3 @@
-<<<<<<< HEAD
-import { configureStore } from '@reduxjs/toolkit';
-
-export const store = configureStore({
-  reducer: {
-    // Add reducers here
-  }
-});
-
-export type RootState = ReturnType<typeof store.getState>;
-=======
 import { configureStore } from '@reduxjs/toolkit';
 import { rootReducer } from './rootReducer';
  // Đưa các reducer vào đây
@@ -17,5 +6,4 @@
   reducer: rootReducer
 });
 export type RootState = ReturnType<typeof store.getState>;
->>>>>>> f183d3c4
 export type AppDispatch = typeof store.dispatch;