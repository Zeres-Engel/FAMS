<<<<<<< HEAD
import React from "react";
import "./App.scss";
import AppRoutes from "./routes/AppRoutes";
import { Provider } from "react-redux";
import { store } from "./store/store";

function App() {
  return (
    <Provider store={store}>
      <AppRoutes />
    </Provider>
  );
}

export default App;
=======

import "./App.scss";
import AppRoutes from "./routes/AppRoutes";
import { Provider, useDispatch } from "react-redux";
import { store } from "./store/store";
import { refreshAccessToken } from "./services/authServices";
import { useEffect } from "react";
import TokenRefresher from "./components/RefreshToken/TokenRefresher";
import NotifyContainer from "./components/GlobalNotify/NotifyContainer";

function App() {
  return (
    <Provider store={store}>
      <TokenRefresher/>
      <NotifyContainer />
      <AppRoutes />
    </Provider>
  );
}

export default App;
>>>>>>> f183d3c4
<|MERGE_RESOLUTION|>--- conflicted
+++ resolved
@@ -1,20 +1,3 @@
-<<<<<<< HEAD
-import React from "react";
-import "./App.scss";
-import AppRoutes from "./routes/AppRoutes";
-import { Provider } from "react-redux";
-import { store } from "./store/store";
-
-function App() {
-  return (
-    <Provider store={store}>
-      <AppRoutes />
-    </Provider>
-  );
-}
-
-export default App;
-=======
 
 import "./App.scss";
 import AppRoutes from "./routes/AppRoutes";
@@ -35,5 +18,4 @@
   );
 }
 
-export default App;
->>>>>>> f183d3c4
+export default App;