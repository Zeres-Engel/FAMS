--- conflicted
+++ resolved
@@ -1,268 +1,128 @@
-<<<<<<< HEAD
-import React from "react";
-import "./LoginPage.scss";
-import useLoginPageHook from "./useLoginPage";
-import { Container } from "@mui/material";
-import Grid from "@mui/material/Grid";
-import Typography from "@mui/material/Typography";
-import { Button, TextField, CircularProgress, Alert } from "@mui/material";
-
-function LoginPage(): React.JSX.Element {
-  const { state, handler } = useLoginPageHook();
-  const validateField = {
-    isRequired: {
-      "& .MuiInputBase-root": {
-        "&.MuiOutlinedInput-root": {
-          "& .MuiOutlinedInput-notchedOutline": {
-            borderColor: "red",
-            borderWidth: "2px",
-          },
-        },
-      },
-    },
-  };
-  return (
-    <Container maxWidth={false}>
-      <div className="login-Page">
-        <Grid
-          container
-          spacing={1}
-          justifyContent={"center"}
-          alignItems={"center"}
-        >
-          <Grid size={8}>
-            <div className="login-Img">
-              <img src="https://www.21kschool.com/vn/wp-content/uploads/sites/5/2022/09/5-Benefits-of-Personalized-Learning.png" alt="Findy Home" />
-            </div>
-          </Grid>
-          <Grid
-            size={4}
-            container
-            justifyContent={"center"}
-            alignItems={"center"}
-            className="login-Section"
-          >
-            <Grid size={10}>
-              <div className="login-Form">
-                <div className="login-Form-Header">
-                  <Typography variant="h4" align="center" fontWeight={700} className="title-1">
-                    Đăng nhập
-                  </Typography>
-                </div>
-                {state.loginError && (
-                  <Alert severity="error" sx={{ mb: 2 }}>
-                    {state.loginError}
-                  </Alert>
-                )}
-                <form
-                  onSubmit={handler.handleLogin}
-                  className="login-Main-Form"
-                >
-                  <TextField
-                    {...handler.register("userName")}
-                    sx={
-                      state?.isError?.includes(1) && !state?.watchUserName
-                        ? validateField.isRequired
-                        : {}
-                    }
-                    className="login-Input"
-                    id="userName"
-                    label="Tên đăng nhập"
-                    variant="outlined"
-                    name="userName"
-                    onBlur={e => {
-                      if (!e?.target?.value)
-                        state?.setIsError(err => [...err, 1]);
-                      else state?.setIsError(err => [...err.slice(1)]);
-                    }}
-                    disabled={state.isLoading}
-                  />
-                  {state?.isError?.includes(1) && !state?.watchUserName && (
-                    <Typography className="isBlank">
-                      {"Tên đăng nhập không để trống"}
-                    </Typography>
-                  )}
-                  <TextField
-                    {...handler.register("password")}
-                    sx={
-                      state?.isError?.includes(2) && !state?.watchPassword
-                        ? { ...validateField.isRequired }
-                        : {}
-                    }
-                    className="login-Input"
-                    id="password"
-                    label="Mật khẩu"
-                    variant="outlined"
-                    type="password"
-                    name="password"
-                    onBlur={e => {
-                      if (!e?.target?.value)
-                        state?.setIsError(err => [...err, 2]);
-                      else state?.setIsError(err => [...err.slice(2)]);
-                    }}
-                    disabled={state.isLoading}
-                  />
-                  {state?.isError?.includes(2) && !state?.watchPassword && (
-                    <Typography className="isBlank">
-                      {"Mật khẩu không để trống"}
-                    </Typography>
-                  )}
-                  <div className="forgot-Pass">
-                    <Typography variant="body1">
-                      <a href="youtube.com">Quên mật khẩu</a>
-                    </Typography>
-                  </div>
-                  <div className="login-Submit">
-                    <Button
-                      type="submit"
-                      className="submit-Button"
-                      variant="contained"
-                      disabled={state.isLoading}
-                    >
-                      {state.isLoading ? (
-                        <CircularProgress size={24} color="inherit" />
-                      ) : (
-                        <Typography variant="body2">Đăng nhập</Typography>
-                      )}
-                    </Button>
-                  </div>
-                </form>
-              </div>
-            </Grid>
-          </Grid>
-        </Grid>
-      </div>
-    </Container>
-  );
-}
-export default LoginPage;
-=======
-import React from "react";
-import "./LoginPage.scss";
-import useLoginPageHook from "./useLoginPageHook";
-import { Container } from "@mui/material";
-import Grid from "@mui/material/Grid";
-import Typography from "@mui/material/Typography";
-import { Button, TextField } from "@mui/material";
-import NotifyBar from "../../components/NotifyBar/NotifyBar";
-import GlobalLoading from "../../components/ShowLoading/ShowLoading";
-function LoginPage(): React.JSX.Element {
-  const { state, handler } = useLoginPageHook();
-  const validateField = {
-    isRequired: {
-      "& .MuiInputBase-root": {
-        "&.MuiOutlinedInput-root": {
-          "& .MuiOutlinedInput-notchedOutline": {
-            borderColor: "red",
-            borderWidth: "2px",
-          },
-        },
-      },
-    },
-  };
-  return (
-    <Container maxWidth={false}>
-      <GlobalLoading/>
-      {/* {state?.alertMessage && <NotifyBar notifyID={state?.notifyID}  notifyType='warning' notifyContent={state?.alertMessage}/>} */}
-      <div className="login-Page">
-        <Grid
-          container
-          spacing={1}
-          justifyContent={"center"}
-          alignItems={"center"}
-        >
-          <Grid size={8} className={state?.isTablet ? 'tabletMode' : ''}>
-            <div className="login-Img">
-              <img src="https://www.21kschool.com/vn/wp-content/uploads/sites/5/2022/09/5-Benefits-of-Personalized-Learning.png" alt="Findy Home" />
-            </div>
-          </Grid>
-          <Grid
-            size={state?.isTablet ? state?.isMobile ? 12 : 8 : 4}
-            container
-            justifyContent={"center"}
-            alignItems={"center"}
-            className="login-Section"
-          >
-            <Grid size={10}>
-              <div className="login-Form">
-                <div className="login-Form-Header">
-                  <Typography variant="h4" align="center" fontWeight={700} className="title-1">
-                    Đăng nhập
-                  </Typography>
-                </div>
-                <form
-                  onSubmit={handler.handleSubmitLogin}
-                  className="login-Main-Form"
-                >
-                  <TextField
-                    {...handler.register("userId")}
-                    sx={
-                      state?.isError?.includes(1) && !state?.watchUserName
-                        ? validateField.isRequired
-                        : {}
-                    }
-                    className="login-Input"
-                    id="userId"
-                    label="Tên đăng nhập"
-                    variant="outlined"
-                    name="userId"
-                    onBlur={e => {
-                      if (!e?.target?.value)
-                        state?.setIsError(err => [...err, 1]);
-                      else state?.setIsError(err => [...err.slice(1)]);
-                    }}
-                  />
-                  {state?.isError?.includes(1) && !state?.watchUserName && (
-                    <Typography className="isBlank">
-                      {"Tên đăng nhập không để trống"}
-                    </Typography>
-                  )}
-                  <TextField
-                    {...handler.register("password")}
-                    sx={
-                      state?.isError?.includes(2) && !state?.watchPassword
-                        ? { ...validateField.isRequired }
-                        : {}
-                    }
-                    className="login-Input"
-                    id="password"
-                    label="Mật khẩu"
-                    variant="outlined"
-                    type="password"
-                    name="password"
-                    onBlur={e => {
-                      if (!e?.target?.value)
-                        state?.setIsError(err => [...err, 2]);
-                      else state?.setIsError(err => [...err.slice(2)]);
-                    }}
-                  />
-                  {state?.isError?.includes(2) && !state?.watchPassword && (
-                    <Typography className="isBlank">
-                      {"Mật khẩu không để trống"}
-                    </Typography>
-                  )}
-                  <div className="forgot-Pass">
-                    <Typography variant="body1">
-                      <a href="youtube.com">Quên mật khẩu</a>
-                    </Typography>
-                  </div>
-                  <div className="login-Submit">
-                    <Button
-                      type="submit"
-                      className="submit-Button"
-                      variant="contained"
-                    >
-                      <Typography variant="body2">Đăng nhập</Typography>
-                    </Button>
-                  </div>
-                </form>
-              </div>
-            </Grid>
-          </Grid>
-        </Grid>
-      </div>
-    </Container>
-  );
-}
-export default LoginPage;
->>>>>>> f183d3c4
+import React from "react";
+import "./LoginPage.scss";
+import useLoginPageHook from "./useLoginPageHook";
+import { Container } from "@mui/material";
+import Grid from "@mui/material/Grid";
+import Typography from "@mui/material/Typography";
+import { Button, TextField } from "@mui/material";
+import NotifyBar from "../../components/NotifyBar/NotifyBar";
+import GlobalLoading from "../../components/ShowLoading/ShowLoading";
+function LoginPage(): React.JSX.Element {
+  const { state, handler } = useLoginPageHook();
+  const validateField = {
+    isRequired: {
+      "& .MuiInputBase-root": {
+        "&.MuiOutlinedInput-root": {
+          "& .MuiOutlinedInput-notchedOutline": {
+            borderColor: "red",
+            borderWidth: "2px",
+          },
+        },
+      },
+    },
+  };
+  return (
+    <Container maxWidth={false}>
+      <GlobalLoading/>
+      {/* {state?.alertMessage && <NotifyBar notifyID={state?.notifyID}  notifyType='warning' notifyContent={state?.alertMessage}/>} */}
+      <div className="login-Page">
+        <Grid
+          container
+          spacing={1}
+          justifyContent={"center"}
+          alignItems={"center"}
+        >
+          <Grid size={8} className={state?.isTablet ? 'tabletMode' : ''}>
+            <div className="login-Img">
+              <img src="https://www.21kschool.com/vn/wp-content/uploads/sites/5/2022/09/5-Benefits-of-Personalized-Learning.png" alt="Findy Home" />
+            </div>
+          </Grid>
+          <Grid
+            size={state?.isTablet ? state?.isMobile ? 12 : 8 : 4}
+            container
+            justifyContent={"center"}
+            alignItems={"center"}
+            className="login-Section"
+          >
+            <Grid size={10}>
+              <div className="login-Form">
+                <div className="login-Form-Header">
+                  <Typography variant="h4" align="center" fontWeight={700} className="title-1">
+                    Đăng nhập
+                  </Typography>
+                </div>
+                <form
+                  onSubmit={handler.handleSubmitLogin}
+                  className="login-Main-Form"
+                >
+                  <TextField
+                    {...handler.register("userId")}
+                    sx={
+                      state?.isError?.includes(1) && !state?.watchUserName
+                        ? validateField.isRequired
+                        : {}
+                    }
+                    className="login-Input"
+                    id="userId"
+                    label="Tên đăng nhập"
+                    variant="outlined"
+                    name="userId"
+                    onBlur={e => {
+                      if (!e?.target?.value)
+                        state?.setIsError(err => [...err, 1]);
+                      else state?.setIsError(err => [...err.slice(1)]);
+                    }}
+                  />
+                  {state?.isError?.includes(1) && !state?.watchUserName && (
+                    <Typography className="isBlank">
+                      {"Tên đăng nhập không để trống"}
+                    </Typography>
+                  )}
+                  <TextField
+                    {...handler.register("password")}
+                    sx={
+                      state?.isError?.includes(2) && !state?.watchPassword
+                        ? { ...validateField.isRequired }
+                        : {}
+                    }
+                    className="login-Input"
+                    id="password"
+                    label="Mật khẩu"
+                    variant="outlined"
+                    type="password"
+                    name="password"
+                    onBlur={e => {
+                      if (!e?.target?.value)
+                        state?.setIsError(err => [...err, 2]);
+                      else state?.setIsError(err => [...err.slice(2)]);
+                    }}
+                  />
+                  {state?.isError?.includes(2) && !state?.watchPassword && (
+                    <Typography className="isBlank">
+                      {"Mật khẩu không để trống"}
+                    </Typography>
+                  )}
+                  <div className="forgot-Pass">
+                    <Typography variant="body1">
+                      <a href="youtube.com">Quên mật khẩu</a>
+                    </Typography>
+                  </div>
+                  <div className="login-Submit">
+                    <Button
+                      type="submit"
+                      className="submit-Button"
+                      variant="contained"
+                    >
+                      <Typography variant="body2">Đăng nhập</Typography>
+                    </Button>
+                  </div>
+                </form>
+              </div>
+            </Grid>
+          </Grid>
+        </Grid>
+      </div>
+    </Container>
+  );
+}
+export default LoginPage;