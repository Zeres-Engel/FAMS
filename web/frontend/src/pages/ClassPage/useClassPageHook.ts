<<<<<<< HEAD
import { useEffect, useState } from "react";
import { useAppDispatch, useAppSelector } from "../../store/useStoreHook";
import { fetchUser } from "../../store/slices/userSlice";
import { Data, HeadCell } from "../../model/tableModels/tableDataModels.model";

function useClassPageHook() {
  const dispatch = useAppDispatch();
  const userState = useAppSelector(state => state.users);
  const [userMainData, setUserMainData] = useState<Data[]>([]); 
  const headCellsData: HeadCell[] = [
    {
      id: 'id',
      numeric: false,
      disablePadding: true,
      label: 'name',
    },
    {
      id: 'avatar',
      numeric: false,
      disablePadding: false,
      label: 'avatar',
    },
    {
      id: 'creationAt',
      numeric: false,
      disablePadding: false,
      label: 'creationAt',
    },
    {
      id: 'email',
      numeric: false,
      disablePadding: false,
      label: 'email',
    },
    {
      id: 'role',
      numeric: false,
      disablePadding: false,
      label: 'role',
    },
    {
      id: 'updatedAt',
      numeric: false,
      disablePadding: false,
      label: 'updatedAt',
    },
  ];
  const tableTitle = 'Student Data'
  useEffect(() => {
    if (!userState.user) {
      dispatch(fetchUser());
    } else {
      setUserMainData(userState.user); 
    }
  }, [dispatch, userState.user]);
  console.log(userMainData);
  
 
  const state = { headCellsData, userMainData,tableTitle };
  const handler = {};

  return { state, handler };
}

export default useClassPageHook;
=======
import { useEffect, useState } from "react";
import { useAppDispatch, useAppSelector } from "../../store/useStoreHook";
import { fetchUser } from "../../store/slices/userSlice";
import { Data, HeadCell } from "../../model/tableModels/tableDataModels.model";

function useClassPageHook() {
  const dispatch = useAppDispatch();
  const userState = useAppSelector(state => state.users);
  const [userMainData, setUserMainData] = useState<Data[]>([]);
  const headCellsData: HeadCell[] = [
    {
      id: "id",
      numeric: false,
      disablePadding: true,
      label: "ID",
    },
    {
      id: "name",
      numeric: false,
      disablePadding: true,
      label: "Name",
    },
    {
      id: "avatar",
      numeric: false,
      disablePadding: false,
      label: "Avatar",
    },
    {
      id: "creationAt",
      numeric: false,
      disablePadding: false,
      label: "CreationAt",
    },
    {
      id: "email",
      numeric: false,
      disablePadding: false,
      label: "Email",
    },
    {
      id: "role",
      numeric: false,
      disablePadding: false,
      label: "Role",
    },
    {
      id: "updatedAt",
      numeric: false,
      disablePadding: false,
      label: "UpdatedAt",
    },
  ];
  const isCheckBox = false;
  const tableTitle = "Student Data";
  useEffect(() => {  
    if (!userState.user) {
      dispatch(fetchUser());
    } else {
      // setUserMainData(userState?.user);
    }
  }, [dispatch, userState.user]);
  const state = { headCellsData, userMainData, tableTitle, isCheckBox };
  const handler = {};

  return { state, handler };
}

export default useClassPageHook;
>>>>>>> f183d3c4
<|MERGE_RESOLUTION|>--- conflicted
+++ resolved
@@ -1,70 +1,3 @@
-<<<<<<< HEAD
-import { useEffect, useState } from "react";
-import { useAppDispatch, useAppSelector } from "../../store/useStoreHook";
-import { fetchUser } from "../../store/slices/userSlice";
-import { Data, HeadCell } from "../../model/tableModels/tableDataModels.model";
-
-function useClassPageHook() {
-  const dispatch = useAppDispatch();
-  const userState = useAppSelector(state => state.users);
-  const [userMainData, setUserMainData] = useState<Data[]>([]); 
-  const headCellsData: HeadCell[] = [
-    {
-      id: 'id',
-      numeric: false,
-      disablePadding: true,
-      label: 'name',
-    },
-    {
-      id: 'avatar',
-      numeric: false,
-      disablePadding: false,
-      label: 'avatar',
-    },
-    {
-      id: 'creationAt',
-      numeric: false,
-      disablePadding: false,
-      label: 'creationAt',
-    },
-    {
-      id: 'email',
-      numeric: false,
-      disablePadding: false,
-      label: 'email',
-    },
-    {
-      id: 'role',
-      numeric: false,
-      disablePadding: false,
-      label: 'role',
-    },
-    {
-      id: 'updatedAt',
-      numeric: false,
-      disablePadding: false,
-      label: 'updatedAt',
-    },
-  ];
-  const tableTitle = 'Student Data'
-  useEffect(() => {
-    if (!userState.user) {
-      dispatch(fetchUser());
-    } else {
-      setUserMainData(userState.user); 
-    }
-  }, [dispatch, userState.user]);
-  console.log(userMainData);
-  
- 
-  const state = { headCellsData, userMainData,tableTitle };
-  const handler = {};
-
-  return { state, handler };
-}
-
-export default useClassPageHook;
-=======
 import { useEffect, useState } from "react";
 import { useAppDispatch, useAppSelector } from "../../store/useStoreHook";
 import { fetchUser } from "../../store/slices/userSlice";
@@ -133,5 +66,4 @@
   return { state, handler };
 }
 
-export default useClassPageHook;
->>>>>>> f183d3c4
+export default useClassPageHook;