--- conflicted
+++ resolved
@@ -1,25 +1,3 @@
-<<<<<<< HEAD
-import React from "react";
-import "./ClassPage.scss";
-import LayoutComponent from "../../components/Layout/Layout";
-import Container from '@mui/material/Container'
-import { Grid } from "@mui/material";
-import DataTable from "../../components/DataTable/DataTable";
-import useClassPageHook from './useClassPageHook';
-function ClassPage(): React.JSX.Element {
-  const {state,handler}=useClassPageHook();
-  return <LayoutComponent pageHeader="Class">
-    <Container maxWidth={false} className="classPage-Container">
-      <Grid container size={11} className='classPage-Grid'>
-        <Grid size={12} className='classPage-Header'>
-            <DataTable headCellsData={state.headCellsData} tableMainData={state.userMainData} tableTitle={state.tableTitle}></DataTable>
-        </Grid>
-      </Grid>
-    </Container>
-  </LayoutComponent>;
-}
-export default ClassPage;
-=======
 import React from "react";
 import "./ClassPage.scss";
 import LayoutComponent from "../../components/Layout/Layout";
@@ -46,5 +24,4 @@
     </LayoutComponent>
   );
 }
-export default ClassPage;
->>>>>>> f183d3c4
+export default ClassPage;