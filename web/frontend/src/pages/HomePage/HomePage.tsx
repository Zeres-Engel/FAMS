--- conflicted
+++ resolved
@@ -1,4 +1,3 @@
-<<<<<<< HEAD
 import React from "react";
 import "./HomePage.scss";
 import LayoutComponent from "../../components/Layout/Layout";
@@ -6,7 +5,6 @@
   return <LayoutComponent pageHeader='Home Page'>Home Page</LayoutComponent>;
 }
 export default HomePage;
-=======
 import React from "react";
 import "./HomePage.scss";
 import LayoutComponent from "../../components/Layout/Layout";
@@ -20,5 +18,4 @@
     </LayoutComponent>
   );
 }
-export default HomePage;
->>>>>>> f183d3c4
+export default HomePage;