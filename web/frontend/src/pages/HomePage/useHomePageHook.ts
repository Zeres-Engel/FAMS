<<<<<<< HEAD
function useHomePageHook() {
    const state = {};
    const handler = {};
    return { state, handler };
  }
  export default useHomePageHook;
=======
import { useEffect, useState } from "react";
import { useLocation } from "react-router";

function useHomePageHook() {
  const state = {};
  const handler = {};
  return { state, handler };
}
export default useHomePageHook;
>>>>>>> f183d3c4
<|MERGE_RESOLUTION|>--- conflicted
+++ resolved
@@ -1,11 +1,3 @@
-<<<<<<< HEAD
-function useHomePageHook() {
-    const state = {};
-    const handler = {};
-    return { state, handler };
-  }
-  export default useHomePageHook;
-=======
 import { useEffect, useState } from "react";
 import { useLocation } from "react-router";
 
@@ -14,5 +6,4 @@
   const handler = {};
   return { state, handler };
 }
-export default useHomePageHook;
->>>>>>> f183d3c4
+export default useHomePageHook;