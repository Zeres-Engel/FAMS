<<<<<<< HEAD
import "./SchedulePage.scss";
import "react-big-calendar/lib/css/react-big-calendar.css";
import { Calendar, momentLocalizer, View } from "react-big-calendar";
import React, { useState } from "react";
import {
  Container,
  Typography,
  Paper,
  Grid,
  Tooltip,
  Button,
  CircularProgress,
  Alert,
} from "@mui/material";
import moment from "moment";
import LayoutComponent from "../../components/Layout/Layout";
import useSchedulePageHook from "./useSchedulePageHook";

const localizer = momentLocalizer(moment);
const SchedulePage: React.FC = () => {
  const { state, handler } = useSchedulePageHook();
  const [view, setView] = useState<View>("month");
  const [currentDate, setCurrentDate] = useState(new Date());
  return (
    <LayoutComponent pageHeader="Schedule">
      <Container
        maxWidth="lg"
        style={{ padding: "16px" }}
        className="schedulePage-Container"
      >
        {/* <Grid size={12}>
          <Typography variant="h4" gutterBottom sx={{ textAlign: "center" }}>
            📅 Schedule
          </Typography>
        </Grid> */}
        <Grid
          container
          size={12}
          spacing={2}
          justifyContent="center"
          className={state?.eventShow?.id !== 0 ? "schedule-Display" : ""}
        >
          {/* <Grid size={{xs:12, sm:10, md:8, lg:6}}> */}
          <Grid size={12}>
            <Paper elevation={3} sx={{ padding: "16px", overflowX: "auto" }}>
              {state.isLoading ? (
                <div style={{ display: 'flex', justifyContent: 'center', padding: '50px' }}>
                  <CircularProgress />
                </div>
              ) : state.error ? (
                <Alert severity="error">{state.error}</Alert>
              ) : (
                <Calendar
                  localizer={localizer}
                  view={state.view}
                  events={state.events}
                  date={state.currentDate}
                  startAccessor="start"
                  endAccessor="end"
                  views={["month", "week", "day"]}
                  style={{ height: 500, minWidth: "100%" }}
                  onSelectEvent={handler.handleSelectEvent}
                  onView={(newView) => {
                    handler.handleSetNewView(newView)
                  }}
                  onNavigate={(newDate)=>{
                    handler.handleSetNewViewDate(newDate)
                  }}
                />
              )}
            </Paper>
          </Grid>
        </Grid>
        {state.eventShow?.id !== 0 && (
          <Grid size={8} className="showEvent">
            <Typography variant="h4">EVENT</Typography>
            <Typography component="div">
              Event: {state.eventShow?.title}
            </Typography>
            <Typography component="div">
              Start: {moment(state.eventShow?.start).format("YYYY-MM-DD HH:mm")}
            </Typography>
            <Typography component="div">
              End: {moment(state.eventShow?.end).format("YYYY-MM-DD HH:mm")}
            </Typography>
            {state.eventShow?.resource && (
              <>
                <Typography component="div">
                  Subject ID: {state.eventShow.resource.subjectId}
                </Typography>
                <Typography component="div">
                  Classroom: {state.eventShow.resource.classroomId}
                </Typography>
                <Typography component="div">
                  Teacher ID: {state.eventShow.resource.teacherId}
                </Typography>
              </>
            )}
            <Button
              variant="contained"
              onClick={() => handler.handleSelectEvent()}
            >
              Close
            </Button>
          </Grid>
        )}
      </Container>
    </LayoutComponent>
  );
};

export default SchedulePage;
=======
import "./SchedulePage.scss";
import "react-big-calendar/lib/css/react-big-calendar.css";
import { Calendar, momentLocalizer, View } from "react-big-calendar";
import React, { useState } from "react";
import {
  Container,
  Typography,
  Paper,
  Grid,
  Tooltip,
  Button,
  CircularProgress,
  Alert,
} from "@mui/material";
import moment from "moment";
import LayoutComponent from "../../components/Layout/Layout";
import useSchedulePageHook from "./useSchedulePageHook";

const localizer = momentLocalizer(moment);
const SchedulePage: React.FC = () => {
  const { state, handler } = useSchedulePageHook();
  return (
    <LayoutComponent pageHeader="Schedule">
      <Container
        maxWidth="lg"
        style={{ padding: "16px" }}
        className="schedulePage-Container"
      >
        {/* <Grid size={12}>
          <Typography variant="h4" gutterBottom sx={{ textAlign: "center" }}>
            📅 Schedule
          </Typography>
        </Grid> */}
        <Grid
          container
          size={12}
          spacing={2}
          justifyContent="center"
          className={state?.eventShow?.id !== 0 ? "schedule-Display" : ""}
        >
          {/* <Grid size={{xs:12, sm:10, md:8, lg:6}}> */}
          <Grid size={12}>
            <Paper elevation={3} sx={{ padding: "16px", overflowX: "auto" }}>
              {state.isLoading ? (
                <div style={{ display: 'flex', justifyContent: 'center', padding: '50px' }}>
                  <CircularProgress />
                </div>
              ) : state.error ? (
                <Alert severity="error">{state.error}</Alert>
              ) : (
                <Calendar
                  localizer={localizer}
                  view={state.view}
                  events={state.events}
                  date={state.currentDate}
                  startAccessor="start"
                  endAccessor="end"
                  views={["month", "week", "day"]}
                  style={{ height: 500, minWidth: "100%" }}
                  onSelectEvent={handler.handleSelectEvent}
                  onView={(newView) => {
                    handler.handleSetNewView(newView)
                  }}
                  onNavigate={(newDate)=>{
                    handler.handleSetNewViewDate(newDate)
                  }}
                />
              )}
            </Paper>
          </Grid>
        </Grid>
        {state.eventShow?.id !== 0 && (
          <Grid size={8} className="showEvent">
            <Typography variant="h4">EVENT</Typography>
            <Typography component="div">
              Event: {state.eventShow?.title}
            </Typography>
            <Typography component="div">
              Start: {moment(state.eventShow?.start).format("YYYY-MM-DD HH:mm")}
            </Typography>
            <Typography component="div">
              End: {moment(state.eventShow?.end).format("YYYY-MM-DD HH:mm")}
            </Typography>
            {state.eventShow?.resource && (
              <>
                <Typography component="div">
                  Subject ID: {state.eventShow.resource.subjectId}
                </Typography>
                <Typography component="div">
                  Classroom: {state.eventShow.resource.classroomId}
                </Typography>
                <Typography component="div">
                  Teacher ID: {state.eventShow.resource.teacherId}
                </Typography>
              </>
            )}
            <Button
              variant="contained"
              onClick={() => handler.handleSelectEvent()}
            >
              Close
            </Button>
          </Grid>
        )}
      </Container>
    </LayoutComponent>
  );
};

export default SchedulePage;
>>>>>>> f183d3c4
<|MERGE_RESOLUTION|>--- conflicted
+++ resolved
@@ -1,117 +1,3 @@
-<<<<<<< HEAD
-import "./SchedulePage.scss";
-import "react-big-calendar/lib/css/react-big-calendar.css";
-import { Calendar, momentLocalizer, View } from "react-big-calendar";
-import React, { useState } from "react";
-import {
-  Container,
-  Typography,
-  Paper,
-  Grid,
-  Tooltip,
-  Button,
-  CircularProgress,
-  Alert,
-} from "@mui/material";
-import moment from "moment";
-import LayoutComponent from "../../components/Layout/Layout";
-import useSchedulePageHook from "./useSchedulePageHook";
-
-const localizer = momentLocalizer(moment);
-const SchedulePage: React.FC = () => {
-  const { state, handler } = useSchedulePageHook();
-  const [view, setView] = useState<View>("month");
-  const [currentDate, setCurrentDate] = useState(new Date());
-  return (
-    <LayoutComponent pageHeader="Schedule">
-      <Container
-        maxWidth="lg"
-        style={{ padding: "16px" }}
-        className="schedulePage-Container"
-      >
-        {/* <Grid size={12}>
-          <Typography variant="h4" gutterBottom sx={{ textAlign: "center" }}>
-            📅 Schedule
-          </Typography>
-        </Grid> */}
-        <Grid
-          container
-          size={12}
-          spacing={2}
-          justifyContent="center"
-          className={state?.eventShow?.id !== 0 ? "schedule-Display" : ""}
-        >
-          {/* <Grid size={{xs:12, sm:10, md:8, lg:6}}> */}
-          <Grid size={12}>
-            <Paper elevation={3} sx={{ padding: "16px", overflowX: "auto" }}>
-              {state.isLoading ? (
-                <div style={{ display: 'flex', justifyContent: 'center', padding: '50px' }}>
-                  <CircularProgress />
-                </div>
-              ) : state.error ? (
-                <Alert severity="error">{state.error}</Alert>
-              ) : (
-                <Calendar
-                  localizer={localizer}
-                  view={state.view}
-                  events={state.events}
-                  date={state.currentDate}
-                  startAccessor="start"
-                  endAccessor="end"
-                  views={["month", "week", "day"]}
-                  style={{ height: 500, minWidth: "100%" }}
-                  onSelectEvent={handler.handleSelectEvent}
-                  onView={(newView) => {
-                    handler.handleSetNewView(newView)
-                  }}
-                  onNavigate={(newDate)=>{
-                    handler.handleSetNewViewDate(newDate)
-                  }}
-                />
-              )}
-            </Paper>
-          </Grid>
-        </Grid>
-        {state.eventShow?.id !== 0 && (
-          <Grid size={8} className="showEvent">
-            <Typography variant="h4">EVENT</Typography>
-            <Typography component="div">
-              Event: {state.eventShow?.title}
-            </Typography>
-            <Typography component="div">
-              Start: {moment(state.eventShow?.start).format("YYYY-MM-DD HH:mm")}
-            </Typography>
-            <Typography component="div">
-              End: {moment(state.eventShow?.end).format("YYYY-MM-DD HH:mm")}
-            </Typography>
-            {state.eventShow?.resource && (
-              <>
-                <Typography component="div">
-                  Subject ID: {state.eventShow.resource.subjectId}
-                </Typography>
-                <Typography component="div">
-                  Classroom: {state.eventShow.resource.classroomId}
-                </Typography>
-                <Typography component="div">
-                  Teacher ID: {state.eventShow.resource.teacherId}
-                </Typography>
-              </>
-            )}
-            <Button
-              variant="contained"
-              onClick={() => handler.handleSelectEvent()}
-            >
-              Close
-            </Button>
-          </Grid>
-        )}
-      </Container>
-    </LayoutComponent>
-  );
-};
-
-export default SchedulePage;
-=======
 import "./SchedulePage.scss";
 import "react-big-calendar/lib/css/react-big-calendar.css";
 import { Calendar, momentLocalizer, View } from "react-big-calendar";
@@ -221,5 +107,4 @@
   );
 };
 
-export default SchedulePage;
->>>>>>> f183d3c4
+export default SchedulePage;