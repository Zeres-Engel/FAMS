--- conflicted
+++ resolved
@@ -1,12 +1,3 @@
-<<<<<<< HEAD
-interface LoginForm {
-    userName: string,
-    password: string
-}
-export type{
-    LoginForm
-}
-=======
 interface LoginForm {
   userId: string;
   password: string;
@@ -19,5 +10,4 @@
   accessToken: string;
   refreshToken: string;
 }
-export type { LoginForm, AuthTokens, LoginTest };
->>>>>>> f183d3c4
+export type { LoginForm, AuthTokens, LoginTest };