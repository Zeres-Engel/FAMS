--- conflicted
+++ resolved
@@ -1,24 +1,3 @@
-<<<<<<< HEAD
-type Order = 'asc' | 'desc';
-interface Data {
-    id: number;
-    avatar: string;
-    creationAt: string;
-    email: string;
-    name: string;
-    role: string;
-    updatedAt: string;
-  };
-  interface HeadCell {
-    disablePadding: boolean;
-    id: keyof Data;
-    label: string;
-    numeric: boolean;
-  }
-export type{
-    Order,Data,HeadCell
-}
-=======
 import { UserData } from "../userModels/userDataModels.model";
 
 type Order = "asc" | "desc";
@@ -101,5 +80,4 @@
   UserHeadCell,
   EditUserForm,
   EditTeacherForm,
-};
->>>>>>> f183d3c4
+};