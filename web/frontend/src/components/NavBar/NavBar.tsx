--- conflicted
+++ resolved
@@ -62,6 +62,89 @@
   return (
     <Box className="navBar-container" sx={{ display: "flex" }}>
       <CssBaseline />
+      <AppBar component="nav" className="navBar-Logo">
+        <Toolbar>
+          <IconButton
+            color="inherit"
+            aria-label="open drawer"
+            edge="start"
+            onClick={handleDrawerToggle}
+            sx={{ mr: 2, display: { sm: "none" } }}
+          >
+            <ListIcon className="navBar-MB-Icon" />
+          </IconButton>
+          <Typography
+            variant="h5"
+            component="div"
+            className="navBar-Logo-font"
+            // color="#1B78EC"
+            sx={{ flexGrow: 1, display: { xs: "none", sm: "block" } }}
+          >
+            {state.userFullName || "FAMS"}
+            <Box 
+              component="span" 
+              onClick={() => handler.handleOnNavigate("Profile")} 
+              sx={{ cursor: 'pointer', display: 'inline-block', marginLeft: 2 }}
+            >
+              <img
+                src={state.userAvatar || "https://i.pinimg.com/236x/5e/e0/82/5ee082781b8c41406a2a50a0f32d6aa6.jpg"}
+                alt="User Avatar"
+                className="nav-User-Avatar"
+              />
+            </Box>
+          </Typography>
+          <Box
+            sx={{
+              display: { xs: "none", sm: "flex" },
+              alignItems: "center",
+              justifyContent:"center",
+              gap: 1,
+            }}
+          >
+            {state.navItems?.map((item, index) => (
+              <React.Fragment key={item}>
+                <Button
+                  onClick={() => handler.handleOnNavigate(item)}
+                  className="navBar-Item-Font"
+                >
+                  {item}
+                </Button>
+                {index < state.navItems.length - 1 && (
+                  <Divider
+                    orientation="vertical"
+                    flexItem
+                    sx={{ bgcolor: "white", height: 35, }}
+                  />
+                )}
+              </React.Fragment>
+            ))}
+          </Box>
+        </Toolbar>
+      </AppBar>
+      <nav>
+        <Drawer
+          container={container}
+          variant="temporary"
+          open={mobileOpen}
+          onClose={handleDrawerToggle}
+          ModalProps={{
+            keepMounted: true,
+          }}
+          sx={{
+            display: { xs: "block", sm: "none" },
+            "& .MuiDrawer-paper": {
+              boxSizing: "border-box",
+              width: drawerWidth,
+            },
+          }}
+        >
+          {drawer}
+        </Drawer>
+      </nav>
+      <Box component="main" sx={{ p: 3 }}>
+        <Toolbar />
+        <Typography></Typography>
+      </Box>
       {isVertical ? (
         <>
           {/* Sidebar on desktop */}
@@ -78,22 +161,6 @@
             }}
             open
           >
-<<<<<<< HEAD
-            {state.userFullName || "FAMS"}
-            <Box 
-              component="span" 
-              onClick={() => handler.handleOnNavigate("Profile")} 
-              sx={{ cursor: 'pointer', display: 'inline-block', marginLeft: 2 }}
-            >
-              <img
-                src={state.userAvatar || "https://i.pinimg.com/236x/5e/e0/82/5ee082781b8c41406a2a50a0f32d6aa6.jpg"}
-                alt="User Avatar"
-                className="nav-User-Avatar"
-              />
-            </Box>
-          </Typography>
-          <Box
-=======
             {drawerContent}
           </Drawer>
 
@@ -106,7 +173,6 @@
             ModalProps={{
               keepMounted: true,
             }}
->>>>>>> e0e12581
             sx={{
               display: { xs: "block", sm: "none" },
               "& .MuiDrawer-paper": {
@@ -203,4 +269,4 @@
       )}
     </Box>
   );
-}
+}