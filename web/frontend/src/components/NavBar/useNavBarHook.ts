<<<<<<< HEAD
function useNavBarHook() {
    const state = {};
    const handler = {};
    return { state, handler };
  }
  export default useNavBarHook;
=======
import { useNavigate } from "react-router";
import { removeTokens } from "../../services/tokenServices";
import { useDispatch, useSelector } from "react-redux";
import { AppDispatch, RootState } from "../../store/store";
import { handleLogout } from "../../store/slices/loginSlice";
import { useEffect, useState } from "react";
import { logout } from "../../store/slices/authSlice";

function useNavBarHook() {
  const navigate = useNavigate();
  const dispatch = useDispatch<AppDispatch>();
  const [navItems, setNavItems] = useState<string[]>([
    "HomePage",
    "Profile",
    "Schedule",
    "Class",
    "Attendance",
    "Notify",
    "Logout",
  ]);
  const role = useSelector((state: RootState) => state.authUser.role);
  useEffect(() => {
    if (role === "admin") {
      setNavItems([
        "HomePage Admin",
        "Profile",
        "Identify Management",
        "User Management",
        "Schedule Management",
        "Class Management",
        "Attendance Management",
        "Notify Management",
        "Logout",
      ]);
    } else {
      setNavItems([
        "HomePage",
        "Profile",
        "Schedule",
        "Class",
        "Attendance",
        "Notify",
        "Logout",
      ]);
    }
  }, [role]);
  const handleLogoutRequest = () => {
    removeTokens();
    dispatch(handleLogout());
    dispatch(logout());
    navigate("/login", {
      state: { message: "Đăng xuất thành công!" },
    });
  };
  const handleOnNavigate = (onNav: string) => {
    switch (onNav) {
      case "HomePage":
      case "HomePage Admin":
        return navigate("/");
      case "Profile":
        return navigate("/Profile");
      case "User Management":
        return navigate("/UserManagement");
      case "Identify Management":
        return navigate("/IdentifyManagement");
      case "Schedule":
        return navigate("/Schedule");
      case "Schedule Management":
        return navigate("/ScheduleManagement");
      case "Class":
        return navigate("/Class");
      case "Class Management":
        return navigate("/ClassManagement");
      case "Attendance":
        return navigate("/Attendance");
      case "Attendance Management":
        return navigate("/AttendanceManagement");
      case "Notify":
        return navigate("/Notify");
      case "Notify Management":
        return navigate("/NotifyManagement");
      default:
        return handleLogoutRequest();
    }
  };
  const state = { navItems };
  const handler = { handleOnNavigate };
  return { state, handler };
}
export default useNavBarHook;
>>>>>>> f183d3c4
<|MERGE_RESOLUTION|>--- conflicted
+++ resolved
@@ -1,11 +1,3 @@
-<<<<<<< HEAD
-function useNavBarHook() {
-    const state = {};
-    const handler = {};
-    return { state, handler };
-  }
-  export default useNavBarHook;
-=======
 import { useNavigate } from "react-router";
 import { removeTokens } from "../../services/tokenServices";
 import { useDispatch, useSelector } from "react-redux";
@@ -95,5 +87,4 @@
   const handler = { handleOnNavigate };
   return { state, handler };
 }
-export default useNavBarHook;
->>>>>>> f183d3c4
+export default useNavBarHook;