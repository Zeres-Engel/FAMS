import React from "react";
import "./TableToolBar.scss";
import {
  Toolbar,
  Typography,
  Tooltip,
  IconButton,
  Box,
  TextField,
  Button,
  Autocomplete,
  useTheme,
  useMediaQuery,
  FormControl,
  InputLabel,
  Select,
  MenuItem,
  Checkbox,
} from "@mui/material";
import DeleteIcon from "@mui/icons-material/Delete";
import { alpha } from "@mui/material/styles";
import useTableToolBarHook from "./useTableToolBarHook";
import CheckBoxOutlineBlankIcon from "@mui/icons-material/CheckBoxOutlineBlank";
import CheckBoxIcon from "@mui/icons-material/CheckBox";
import { SearchFilters } from "../../../model/userModels/userDataModels.model";
import { SearchClassFilters } from "../../../model/classModels/classModels.model";
import {
  AttendanceSearchParam,
  ClassPageList,
  SubjectList,
} from "../../../model/tableModels/tableDataModels.model";

interface EnhancedTableToolbarProps {
  isTeacher?: boolean;
  numSelected: number;
  tableTitle: string;
  isAdmin?: boolean;
  isClassManagement?: boolean;
  isAttendance?: boolean;
  isUserManagement?: boolean;
  setFiltersUser?: React.Dispatch<React.SetStateAction<SearchFilters>>;
  setFiltersClass?: React.Dispatch<React.SetStateAction<SearchClassFilters>>;
  setFiltersClassPage?: React.Dispatch<React.SetStateAction<number>>;
  setFiltersAttendancePage?: React.Dispatch<
    React.SetStateAction<AttendanceSearchParam>
  >;
  isClassArrangement?: boolean;
  isNewSemester?: boolean;
  isTeacherView?: boolean;
  classOptions?: string[];
<<<<<<< HEAD
  classOptionsData?: Array<{className: string, id: string}>;
=======
  classPageList?: ClassPageList[];
  subjectList?: SubjectList[];
>>>>>>> c787c002
  defaultClass?: string;
  isRoleStudent?: boolean;
  isNotifyPage?: boolean;
  isRFIDPage?: boolean;
  onShowMyAttendance?: () => void;
  onClassChange?: (className: string) => void;
  classPageList?: ClassPageList[];
  availableAcademicYears?: string[];
  onAcademicYearChange?: (year: string) => void;
}

const roleOptions = ["student", "teacher", "parent"];
const icon = <CheckBoxOutlineBlankIcon fontSize="small" />;
const checkedIcon = <CheckBoxIcon fontSize="small" />;

const TableToolBar = (props: EnhancedTableToolbarProps): React.JSX.Element => {
  const {
    numSelected,
    tableTitle,
    isAdmin = false,
    isClassManagement = false,
    isAttendance = false,
    isUserManagement = false,
    setFiltersUser,
    setFiltersClass,
    setFiltersClassPage,
    setFiltersAttendancePage,
    isTeacher = false,
    isClassArrangement = false,
    isNewSemester = false,
    isTeacherView = false,
    classOptions = [],
    classOptionsData = [],
    defaultClass = "",
    onShowMyAttendance,
    isRoleStudent = false,
    isNotifyPage = false,
    isRFIDPage = false,
    onClassChange,
    classPageList = [],
<<<<<<< HEAD
    availableAcademicYears = [],
    onAcademicYearChange,
=======
    subjectList = [],
>>>>>>> c787c002
  } = props;
  
  // Debug logs for props
  console.log("TableToolBar props:", {
    isUserManagement,
    classOptionsData,
    defaultClass,
    hasOnClassChange: !!onClassChange,
    availableAcademicYears
  });

  const { state, handler } = useTableToolBarHook({
    isAttendance,
    isClassManagement,
    isUserManagement,
    setFiltersUser,
    setFiltersClass,
    setFiltersClassPage,
    setFiltersAttendancePage,
    isClassArrangement,
    isNewSemester,
    defaultClass,
    isRoleStudent,
    isNotifyPage,
    isRFIDPage,
    isTeacherView,
    isTeacher,
  });
  const { filters } = state;
  const { handleFilterChange, onSubmit } = handler;

  const theme = useTheme();
  const isMobile = useMediaQuery(theme.breakpoints.down("sm"));

  const renderHeader = () => {
    if (numSelected > 0) {
      return (
        <Box
          sx={{
            display: "flex",
            alignItems: "center",
            justifyContent: "space-between",
            padding: "10px 10px 0px 10px",
            width: "100%",
          }}
        >
          <Typography
            sx={{ fontSize: "1rem", fontWeight: 500 }}
            color="inherit"
          >
            {numSelected} selected
          </Typography>
          {/* <Tooltip title="Delete">
            <IconButton>
              <DeleteIcon />
            </IconButton>
          </Tooltip> */}
        </Box>
      );
    }
    return (
      <Box
        sx={{
          width: "100%",
          display: "flex",
          justifyContent: "space-between",
          alignItems: "center",
          padding: "10px 10px 0px 10px",
        }}
      >
        <Typography variant="h6" id="tableTitle" marginLeft={5}>
          {tableTitle}
        </Typography>
        {(isAttendance || isTeacherView) && isRoleStudent && (
          <Button
            variant="outlined"
            color="primary"
            onClick={onShowMyAttendance}
          >
            Show my Attendance
          </Button>
        )}
      </Box>
    );
  };

  const renderFilters = () => {
    if (isRFIDPage) {
      return (
        <TextField
          label="User ID"
          value={filters.userID}
          onChange={e => handleFilterChange("userID", e.target.value)}
          fullWidth={isMobile}
          sx={{ flex: isMobile ? "1 1 100%" : "1 1 200px" }}
        />
      );
    }
    if (isNotifyPage) {
      return (
        <TextField
          label="Message"
          value={filters.message}
          onChange={e => handleFilterChange("message", e.target.value)}
          fullWidth={isMobile}
          sx={{ flex: isMobile ? "1 1 100%" : "1 1 200px" }}
        />
      );
    }
    if (isTeacherView) {
      return (
        <FormControl
          fullWidth={isMobile}
          sx={{ flex: isMobile ? "1 1 100%" : "1 1 200px" }}
        >
          <InputLabel id="class-select-label">Class</InputLabel>
          <Select
            labelId="class-select-label"
            value={filters.classId || ""}
            label="Class"
            required
            onChange={e => {
              handleFilterChange("classId", e.target.value);
              const selectedClass = classPageList.find(
                s => s.classId === e.target.value
              );
              handleFilterChange("className", selectedClass?.className || "");
            }}
          >
<<<<<<< HEAD
            <MenuItem value="">None</MenuItem>
            {classPageList?.map((option,  index) => {
=======
            {classPageList?.map((option, index) => {
>>>>>>> c787c002
              return (
                <MenuItem key={`class-option-${option}-${index}`} value={option.classId}>
                  {option.className}
                </MenuItem>
              );
            })}
          </Select>
        </FormControl>
      );
    }
    if (isClassArrangement) {
      return (
        <TextField
          label="Name"
          value={filters.name}
          onChange={e => handleFilterChange("name", e.target.value)}
          fullWidth={isMobile}
          sx={{ flex: isMobile ? "1 1 100%" : "1 1 200px" }}
        />
      );
    }
    if (isNewSemester) {
      return (
        <>
          <FormControl
            fullWidth={isMobile}
            sx={{ flex: isMobile ? "1 1 100%" : "1 1 200px" }}
          >
            <InputLabel id="academicYear-select-label">
              Academic Year
            </InputLabel>
            <Select
              labelId="academicYear-select-label"
              value={filters.academicYear || ''}
              label="Academic Year"
              onChange={handleAcademicYearChangeInternal}
              MenuProps={{
                PaperProps: {
                  style: {
                    maxHeight: 48 * 7.5,
                    width: 250,
                  },
                },
              }}
              displayEmpty={false}
            >
              {availableAcademicYears.length > 0 
                ? availableAcademicYears.map((year) => (
                  <MenuItem key={year} value={year}>
                    {year}
                  </MenuItem>
                ))
                : <MenuItem value="" disabled>No academic years available</MenuItem>
              }
            </Select>
          </FormControl>
          <FormControl
            fullWidth={isMobile}
            sx={{ flex: isMobile ? "1 1 100%" : "1 1 200px" }}
          >
            <InputLabel id="class-select-label">Class</InputLabel>
            <Select
              labelId="class-select-label"
              value={filters.class || ''}
              label="Class"
              onChange={e => handleFilterChange("class", e.target.value)}
              displayEmpty={false}
            >
              <MenuItem value="">All Classes</MenuItem>
              {classOptions?.map((option, index) => (
                <MenuItem key={`class-option-${option}-${index}`} value={option}>
                  {option}
                </MenuItem>
              ))}
            </Select>
          </FormControl>
          <TextField
            label="Name"
            value={filters.name || ''}
            onChange={e => handleFilterChange("name", e.target.value)}
            fullWidth={isMobile}
            sx={{ flex: isMobile ? "1 1 100%" : "1 1 200px" }}
          />
        </>
      );
    }
    if (isRoleStudent) {
      return (
        <>
          <FormControl
            fullWidth={isMobile}
            sx={{ flex: isMobile ? "1 1 100%" : "1 1 200px" }}
          >
            <InputLabel id="slot-id-select-label">Slot</InputLabel>
            <Select
              labelId="slot-id-select-label"
              value={filters.slotID}
              label="Slot"
              onChange={e => handleFilterChange("slotID", e.target.value)}
            >
              <MenuItem key={11} value={``}>
                Slot None
              </MenuItem>
              {[...Array(10)].map((_, index) => (
                <MenuItem key={index + 1} value={`${index + 1}`}>
                  Slot {index + 1}
                </MenuItem>
              ))}
            </Select>
          </FormControl>

          <TextField
            label="From Date"
            type="date"
            value={filters.dateFrom}
            onChange={e => handleFilterChange("dateFrom", e.target.value)}
            fullWidth={isMobile}
            InputLabelProps={{ shrink: true }}
            sx={{ flex: isMobile ? "1 1 100%" : "1 1 200px" }}
          />

          <TextField
            label="To Date"
            type="date"
            value={filters.dateTo}
            onChange={e => handleFilterChange("dateTo", e.target.value)}
            fullWidth={isMobile}
            InputLabelProps={{ shrink: true }}
            sx={{ flex: isMobile ? "1 1 100%" : "1 1 200px" }}
          />
        </>
      );
    }
    if (isTeacher) {
      return (
        <>
          <FormControl
            fullWidth={isMobile}
            sx={{ flex: isMobile ? "1 1 100%" : "1 1 200px" }}
          >
            <InputLabel id="class-select-label">Class</InputLabel>
            <Select
              labelId="class-select-label"
              value={filters.classId || ""}
              label="Class"
              required
              onChange={e => {
                handleFilterChange("classId", e.target.value);
                const selectedClass = classPageList.find(
                  s => s.classId === e.target.value
                );
                handleFilterChange("className", selectedClass?.className || "");
              }}
            >
              {classPageList?.map((option, index) => {
                return (
                  <MenuItem key={index} value={option.classId}>
                    {option.className}
                  </MenuItem>
                );
              })}
            </Select>
          </FormControl>

          <FormControl
            fullWidth={isMobile}
            sx={{ flex: isMobile ? "1 1 100%" : "1 1 200px" }}
          >
            <InputLabel id="slot-id-select-label">Slot</InputLabel>
            <Select
              labelId="slot-id-select-label"
              value={filters.slotID}
              label="Slot"
              onChange={e => handleFilterChange("slotID", e.target.value)}
            >
              <MenuItem key={11} value={``}>
                Slot None
              </MenuItem>
              {[...Array(10)].map((_, index) => (
                <MenuItem key={index + 1} value={`${index + 1}`}>
                  Slot {index + 1}
                </MenuItem>
              ))}
            </Select>
          </FormControl>

          <TextField
            label="Date"
            type="date"
            value={filters.date}
            onChange={e => handleFilterChange("date", e.target.value)}
            fullWidth={isMobile}
            InputLabelProps={{ shrink: true }}
            sx={{ flex: isMobile ? "1 1 100%" : "1 1 200px" }}
          />
        </>
      );
    }
    if (isClassManagement) {
      return (
        <>
          <FormControl
            fullWidth={isMobile}
            sx={{ flex: isMobile ? "1 1 100%" : "1 1 200px" }}
          >
            <InputLabel id="academicYear-select-label">
              Academic Year
            </InputLabel>
            <Select
              labelId="academicYear-select-label"
              value={filters.academicYear || ''}
              label="Academic Year"
              onChange={handleAcademicYearChangeInternal}
              MenuProps={{
                PaperProps: {
                  style: {
                    maxHeight: 48 * 7.5,
                    width: 250,
                  },
                },
              }}
              displayEmpty={false}
            >
              {availableAcademicYears.length > 0 
                ? availableAcademicYears.map((year) => (
                  <MenuItem key={year} value={year}>
                    {year}
                  </MenuItem>
                ))
                : <MenuItem value="" disabled>No academic years available</MenuItem>
              }
            </Select>
          </FormControl>
          <FormControl
            fullWidth={isMobile}
            sx={{ flex: isMobile ? "1 1 100%" : "1 1 200px" }}
          >
            <InputLabel id="class-select-label">Class</InputLabel>
            <Select
              labelId="class-select-label"
              value={filters.class || ''}
              label="Class"
              onChange={e => handleFilterChange("class", e.target.value)}
              displayEmpty={false}
            >
              <MenuItem value="">All Classes</MenuItem>
              {classOptions?.map((option, index) => (
                <MenuItem key={index} value={option}>
                  {option}
                </MenuItem>
              ))}
            </Select>
          </FormControl>
          <FormControl
            fullWidth={isMobile}
            sx={{ flex: isMobile ? "1 1 100%" : "1 1 200px" }}
          >
            <InputLabel id="grade-select-label">Grade</InputLabel>
            <Select
              labelId="grade-select-label"
              value={filters.grade || ''}
              label="Grade"
              onChange={e => handleFilterChange("grade", e.target.value)}
              displayEmpty={false}
            >
              <MenuItem value="">All Grades</MenuItem>
              <MenuItem value="10">Grade 10</MenuItem>
              <MenuItem value="11">Grade 11</MenuItem>
              <MenuItem value="12">Grade 12</MenuItem>
            </Select>
          </FormControl>
          <TextField
            label="User ID"
            value={filters.userID || ''}
            onChange={e => handleFilterChange("userID", e.target.value)}
            fullWidth={isMobile}
            sx={{ flex: isMobile ? "1 1 100%" : "1 1 200px" }}
          />
        </>
      );
    }
    if (isAttendance) {
      return (
        <>
<<<<<<< HEAD
=======
          <TextField
            label="User ID"
            value={filters.userID}
            required
            onChange={e => {
              handleFilterChange("userID", e.target.value);
            }}
            onFocus={e => {
              handleFilterChange("classId", "");
              handleFilterChange("className", "");
            }}
            onBlur={handler.handleCallAPIClass}
            fullWidth={isMobile}
            sx={{ flex: isMobile ? "1 1 100%" : "1 1 200px" }}
          />
>>>>>>> c787c002
          <FormControl
            fullWidth={isMobile}
            sx={{ flex: isMobile ? "1 1 100%" : "1 1 200px" }}
          >
            <InputLabel id="class-select-label">Class</InputLabel>
            <Select
<<<<<<< HEAD
              labelId="academicYear-select-label"
              value={filters.academicYear || ''}
              label="Academic Year"
              onChange={handleAcademicYearChangeInternal}
              MenuProps={{
                PaperProps: {
                  style: {
                    maxHeight: 48 * 7.5,
                    width: 250,
                  },
                },
              }}
              displayEmpty={false}
            >
              {availableAcademicYears.length > 0 
                ? availableAcademicYears.map((year) => (
                  <MenuItem key={year} value={year}>
                    {year}
                  </MenuItem>
                ))
                : <MenuItem value="" disabled>No academic years available</MenuItem>
              }
=======
              labelId="class-select-label"
              value={filters.classId || ""}
              label="Class"
              required
              disabled={
                !filters?.userID || state.classAttendanceList.length === 0
              }
              onChange={e => {
                handleFilterChange("classId", e.target.value);
                const selectedClass = state.classAttendanceList.find(
                  s => s.classId === e.target.value
                );
                handleFilterChange("className", selectedClass?.className || "");
              }}
            >
              {state.classAttendanceList?.map((option, index) => {
                return (
                  <MenuItem key={index} value={option.classId}>
                    {option.className}
                  </MenuItem>
                );
              })}
>>>>>>> c787c002
            </Select>
          </FormControl>
          <FormControl
            fullWidth={isMobile}
            sx={{ flex: isMobile ? "1 1 100%" : "1 1 200px" }}
          >
            <InputLabel id="class-select-label">Subject</InputLabel>
            <Select
              labelId="class-select-label"
              value={filters.subjectId}
              label="Subject"
              onChange={e => {
                handleFilterChange("subjectId", e.target.value);
                const selectedSubject = subjectList.find(
                  s => s.subjectId === e.target.value
                );
                handleFilterChange(
                  "subjectName",
                  selectedSubject?.subjectName || ""
                );
              }}
            >
              <MenuItem value={0}>None</MenuItem>
              {subjectList?.map((option, index) => {
                return (
                  <MenuItem key={index} value={option.subjectId}>
                    {option.subjectName}
                  </MenuItem>
                );
              })}
            </Select>
          </FormControl>
          {/* Status Select */}
          <FormControl
            fullWidth={isMobile}
            sx={{ flex: isMobile ? "1 1 100%" : "1 1 200px" }}
          >
            <InputLabel id="status-select-label">Status</InputLabel>
            <Select
              labelId="status-select-label"
              value={filters.status}
              label="Status"
              onChange={e => handleFilterChange("status", e.target.value)}
            >
              <MenuItem value="">None</MenuItem>
              <MenuItem value="present">Present</MenuItem>
              <MenuItem value="late">Late</MenuItem>
              <MenuItem value="absent">Absent</MenuItem>
              <MenuItem value="not now">Not now</MenuItem>
            </Select>
          </FormControl>

          {/* Date */}
          <TextField
<<<<<<< HEAD
            label="Class Name"
            value={filters.className || ''}
            onChange={e => handleFilterChange("className", e.target.value)}
            fullWidth={isMobile}
            sx={{ flex: isMobile ? "1 1 100%" : "1 1 200px" }}
          />
          <TextField
            label="User ID"
            value={filters.userID || ''}
            onChange={e => handleFilterChange("userID", e.target.value)}
=======
            label="Date"
            type="date"
            required
            value={filters.date}
            onChange={e => handleFilterChange("date", e.target.value)}
            InputLabelProps={{ shrink: true }}
            fullWidth={isMobile}
            sx={{ flex: isMobile ? "1 1 100%" : "1 1 200px" }}
          />

          {/* Slot Number */}
          <TextField
            label="Slot Number"
            type="number"
            value={filters.slotNumber}
            onChange={e => handleFilterChange("slotNumber", e.target.value)}
            inputProps={{ min: 1, max: 10 }}
>>>>>>> c787c002
            fullWidth={isMobile}
            sx={{ flex: isMobile ? "1 1 100%" : "1 1 200px" }}
          />
        </>
      );
    }

    return (
      <>
        {/* Academic Year luôn ở bên trái */}
        <FormControl
          fullWidth={isMobile}
          sx={{ flex: isMobile ? "1 1 100%" : "1 1 200px" }}
        >
          <InputLabel id="academicYear-select-label">
            Academic Year
          </InputLabel>
          <Select
            labelId="academicYear-select-label"
            value={filters.academicYear || ''}
            label="Academic Year"
            onChange={handleAcademicYearChangeInternal}
            MenuProps={{
              PaperProps: {
                style: {
                  maxHeight: 48 * 7.5,
                  width: 250,
                },
              },
            }}
            displayEmpty={false}
          >
            {availableAcademicYears.length > 0 
              ? availableAcademicYears.map((year) => (
                <MenuItem key={year} value={year}>
                  {year}
                </MenuItem>
              ))
              : <MenuItem value="" disabled>No academic years available</MenuItem>
            }
          </Select>
        </FormControl>

        {/* Class ở bên phải */}
        {isUserManagement ? (
          <FormControl
            fullWidth={isMobile}
            sx={{ flex: isMobile ? "1 1 100%" : "1 1 200px" }}
          >
            <InputLabel id="class-select-label">Class</InputLabel>
            <Select
              labelId="class-select-label"
              value={filters.className || ''}
              label="Class"
              onChange={(e) => {
                console.log("Class selection changed to:", e.target.value);
                if (onClassChange) {
                  onClassChange(e.target.value as string);
                }
                handleFilterChange("className", e.target.value as string);
              }}
              MenuProps={{
                PaperProps: {
                  style: {
                    maxHeight: 300,
                    width: 250,
                  },
                },
              }}
              displayEmpty={false}
            >
              <MenuItem value="">All Classes</MenuItem>
              {classOptions?.map((option, index) => (
                <MenuItem key={`class-option-${option}-${index}`} value={option}>
                  {option}
                </MenuItem>
              ))}
            </Select>
          </FormControl>
        ) : (
          <FormControl
            fullWidth={isMobile}
            sx={{ flex: isMobile ? "1 1 100%" : "1 1 200px" }}
          >
            <InputLabel id="class-select-label">Class</InputLabel>
            <Select
              labelId="class-select-label"
              value={filters.class || ''}
              label="Class"
              onChange={e => handleFilterChange("class", e.target.value)}
              displayEmpty={false}
            >
              <MenuItem value="">All Classes</MenuItem>
              {classOptions?.map((option, index) => (
                <MenuItem key={`class-option-${option}-${index}`} value={option}>
                  {option}
                </MenuItem>
              ))}
            </Select>
          </FormControl>
        )}
     
        <TextField
          label="Name"
          value={filters.name || ''}
          onChange={e => handleFilterChange("name", e.target.value)}
          onKeyDown={e => {
            if (e.key === 'Enter') {
              onSubmit();
            }
          }}
          fullWidth={isMobile}
          sx={{ flex: isMobile ? "1 1 100%" : "1 1 200px" }}
        />
        
        <TextField
          label="Phone"
          value={filters.phone || ''}
          onChange={e => handleFilterChange("phone", e.target.value)}
          onKeyDown={e => {
            if (e.key === 'Enter') {
              onSubmit();
            }
          }}
          fullWidth={isMobile}
          sx={{ flex: isMobile ? "1 1 100%" : "1 1 200px" }}
        />
        <Box sx={{ flex: isMobile ? "1 1 100%" : "1 1 250px" }}>
          <Autocomplete
            multiple
            options={roleOptions}
            disableCloseOnSelect
            value={filters.roles || []}
            onChange={(_, newValue) => handleFilterChange("roles", newValue)}
            renderOption={(props, option, { selected }) => (
              <li {...props}>
                <Checkbox
                  icon={icon}
                  checkedIcon={checkedIcon}
                  style={{ marginRight: 8 }}
                  checked={selected}
                />
                {option}
              </li>
            )}
            renderInput={(params) => (
              <TextField {...params} variant="outlined" label="Roles" placeholder="Select" />
            )}
            fullWidth={isMobile}
            sx={{ flex: isMobile ? "1 1 100%" : "1 1 200px" }}
          />
        </Box>
      </>
    );
  };
  const renderTeacherAttendance = () => {
    if (state.showTeacherAttendance) {
      // Hiển thị filter cho Show My Attendance
      return (
        <>
          <FormControl
            fullWidth={isMobile}
            sx={{ flex: isMobile ? "1 1 100%" : "1 1 200px" }}
          >
            <InputLabel id="semester-select-label">Semester</InputLabel>
            <Select
              labelId="semester-select-label"
              value={filters.semester || ""}
              label="Semester"
              onChange={e => handleFilterChange("semester", e.target.value)}
            >
              <MenuItem value={1}>Semester 1</MenuItem>
              <MenuItem value={2}>Semester 2</MenuItem>
            </Select>
          </FormControl>

<<<<<<< HEAD
  // Hàm xử lý khi năm học thay đổi
  const handleAcademicYearChangeInternal = (e: any) => {
    const newAcademicYear = e.target.value as string;
    
    // Cập nhật filters nội bộ
    handleFilterChange("academicYear", newAcademicYear);
    
    // Reset class khi thay đổi năm học
    handleFilterChange("className", "");
    handleFilterChange("class", "");
    
    // Thông báo ra bên ngoài về sự thay đổi
    if (onAcademicYearChange) {
      onAcademicYearChange(newAcademicYear);
    }
    
    // Submit filter ngay sau khi đổi năm học
    setTimeout(() => onSubmit(), 100);
  };

  // Xử lý khi chọn Class thay đổi
  const handleClassChangeSelect = (className: string) => {
    // Cập nhật filters nội bộ
    handleFilterChange("className", className);
    
    // Thông báo ra bên ngoài về sự thay đổi
    if (onClassChange) {
      onClassChange(className);
    }
    
    // Submit filter ngay sau khi đổi lớp
    setTimeout(() => onSubmit(), 100);
  };

=======
          <FormControl
            fullWidth={isMobile}
            sx={{ flex: isMobile ? "1 1 100%" : "1 1 200px" }}
          >
            <InputLabel id="year-select-label">Year</InputLabel>
            <Select
              labelId="year-select-label"
              value={filters.year || ""}
              label="Year"
              onChange={e => handleFilterChange("year", e.target.value)}
            >
              {handler.getYears().map(year => (
                <MenuItem key={year} value={year}>
                  {year}
                </MenuItem>
              ))}
            </Select>
          </FormControl>
        </>
      );
    }
  };
>>>>>>> c787c002
  return (
    <Toolbar
      sx={[
        {
          pl: { sm: 2 },
          pr: { xs: 1, sm: 1 },
          flexDirection: "column",
          alignItems: "flex-start",
          gap: 2,
        },
        numSelected > 0 && {
          bgcolor: theme =>
            alpha(
              theme.palette.primary.main,
              theme.palette.action.activatedOpacity
            ),
        },
      ]}
    >
      {/* Header */}
      <Box
        sx={{
          width: "100%",
          display: "flex",
          justifyContent: "space-between",
          alignItems: "center",
          flexWrap: "wrap",
        }}
      >
        {renderHeader()}
      </Box>

      {/* Filter Section */}
<<<<<<< HEAD
      {(isAdmin || isClassManagement || isTeacher) && (
        <Box
          sx={{
            width: "100%",
            display: "flex",
            flexWrap: "wrap",
            gap: 2,
            p: 1,
            alignItems: "center",
          }}
        >
          {renderFilters()}
=======
      {(isAdmin ||
        isClassManagement ||
        isAttendance ||
        isTeacher ||
        isTeacherView) && (
        <Box sx={{ width: "100%", display: "flex", flexWrap: "wrap", gap: 2 }}>
          {state?.showTeacherAttendance
            ? renderTeacherAttendance()
            : renderFilters()}
          <Box
            sx={{
              flex: isMobile ? "1 1 100%" : "1 1 120px",
              display: "flex",
              alignItems: "center",
            }}
          >
            <>
              <Button
                variant="contained"
                color="primary"
                onClick={onSubmit}
                size="small"
                sx={{ px: 2, py: 1, minWidth: 100 }}
                disabled={
                  isAttendance &&
                  !isTeacher &&
                  !isRoleStudent &&
                  (!filters.userID ||
                    !filters.classId ||
                    !filters.className ||
                    !filters.date)
                }
              >
                Search
              </Button>

              {/* {isTeacher && (
                <Button
                  variant="outlined"
                  color="secondary"
                  onClick={() =>
                    handler.setShowTeacherAttendance(
                      !state.showTeacherAttendance
                    )
                  }
                  size="small"
                  sx={{ px: 2, py: 1, ml: 2, minWidth: 160 }}
                >
                  {!state?.showTeacherAttendance
                    ? "Show My Attendance"
                    : "Search Attendance"}
                </Button>
              )} */}
            </>
          </Box>
>>>>>>> c787c002
        </Box>
      )}
    </Toolbar>
  );
};

export default TableToolBar;<|MERGE_RESOLUTION|>--- conflicted
+++ resolved
@@ -48,12 +48,7 @@
   isNewSemester?: boolean;
   isTeacherView?: boolean;
   classOptions?: string[];
-<<<<<<< HEAD
-  classOptionsData?: Array<{className: string, id: string}>;
-=======
   classPageList?: ClassPageList[];
-  subjectList?: SubjectList[];
->>>>>>> c787c002
   defaultClass?: string;
   isRoleStudent?: boolean;
   isNotifyPage?: boolean;
@@ -94,12 +89,6 @@
     isRFIDPage = false,
     onClassChange,
     classPageList = [],
-<<<<<<< HEAD
-    availableAcademicYears = [],
-    onAcademicYearChange,
-=======
-    subjectList = [],
->>>>>>> c787c002
   } = props;
   
   // Debug logs for props
@@ -220,21 +209,10 @@
             labelId="class-select-label"
             value={filters.classId || ""}
             label="Class"
-            required
-            onChange={e => {
-              handleFilterChange("classId", e.target.value);
-              const selectedClass = classPageList.find(
-                s => s.classId === e.target.value
-              );
-              handleFilterChange("className", selectedClass?.className || "");
-            }}
-          >
-<<<<<<< HEAD
+            onChange={e => handleFilterChange("classId", e.target.value)}
+          >
             <MenuItem value="">None</MenuItem>
-            {classPageList?.map((option,  index) => {
-=======
             {classPageList?.map((option, index) => {
->>>>>>> c787c002
               return (
                 <MenuItem key={`class-option-${option}-${index}`} value={option.classId}>
                   {option.className}
@@ -519,54 +497,19 @@
     if (isAttendance) {
       return (
         <>
-<<<<<<< HEAD
-=======
           <TextField
-            label="User ID"
-            value={filters.userID}
-            required
-            onChange={e => {
-              handleFilterChange("userID", e.target.value);
-            }}
-            onFocus={e => {
-              handleFilterChange("classId", "");
-              handleFilterChange("className", "");
-            }}
-            onBlur={handler.handleCallAPIClass}
+            label="Class Name"
+            value={filters.className}
+            onChange={e => handleFilterChange("className", e.target.value)}
             fullWidth={isMobile}
             sx={{ flex: isMobile ? "1 1 100%" : "1 1 200px" }}
           />
->>>>>>> c787c002
           <FormControl
             fullWidth={isMobile}
             sx={{ flex: isMobile ? "1 1 100%" : "1 1 200px" }}
           >
             <InputLabel id="class-select-label">Class</InputLabel>
             <Select
-<<<<<<< HEAD
-              labelId="academicYear-select-label"
-              value={filters.academicYear || ''}
-              label="Academic Year"
-              onChange={handleAcademicYearChangeInternal}
-              MenuProps={{
-                PaperProps: {
-                  style: {
-                    maxHeight: 48 * 7.5,
-                    width: 250,
-                  },
-                },
-              }}
-              displayEmpty={false}
-            >
-              {availableAcademicYears.length > 0 
-                ? availableAcademicYears.map((year) => (
-                  <MenuItem key={year} value={year}>
-                    {year}
-                  </MenuItem>
-                ))
-                : <MenuItem value="" disabled>No academic years available</MenuItem>
-              }
-=======
               labelId="class-select-label"
               value={filters.classId || ""}
               label="Class"
@@ -589,7 +532,6 @@
                   </MenuItem>
                 );
               })}
->>>>>>> c787c002
             </Select>
           </FormControl>
           <FormControl
@@ -598,82 +540,24 @@
           >
             <InputLabel id="class-select-label">Subject</InputLabel>
             <Select
-              labelId="class-select-label"
-              value={filters.subjectId}
-              label="Subject"
-              onChange={e => {
-                handleFilterChange("subjectId", e.target.value);
-                const selectedSubject = subjectList.find(
-                  s => s.subjectId === e.target.value
-                );
-                handleFilterChange(
-                  "subjectName",
-                  selectedSubject?.subjectName || ""
-                );
-              }}
-            >
-              <MenuItem value={0}>None</MenuItem>
-              {subjectList?.map((option, index) => {
-                return (
-                  <MenuItem key={index} value={option.subjectId}>
-                    {option.subjectName}
-                  </MenuItem>
-                );
-              })}
-            </Select>
-          </FormControl>
-          {/* Status Select */}
-          <FormControl
-            fullWidth={isMobile}
-            sx={{ flex: isMobile ? "1 1 100%" : "1 1 200px" }}
-          >
-            <InputLabel id="status-select-label">Status</InputLabel>
-            <Select
-              labelId="status-select-label"
-              value={filters.status}
-              label="Status"
-              onChange={e => handleFilterChange("status", e.target.value)}
-            >
-              <MenuItem value="">None</MenuItem>
-              <MenuItem value="present">Present</MenuItem>
-              <MenuItem value="late">Late</MenuItem>
-              <MenuItem value="absent">Absent</MenuItem>
-              <MenuItem value="not now">Not now</MenuItem>
-            </Select>
-          </FormControl>
-
-          {/* Date */}
-          <TextField
-<<<<<<< HEAD
-            label="Class Name"
-            value={filters.className || ''}
-            onChange={e => handleFilterChange("className", e.target.value)}
-            fullWidth={isMobile}
-            sx={{ flex: isMobile ? "1 1 100%" : "1 1 200px" }}
-          />
+              labelId="academicYear-select-label"
+              id="academicYear-select"
+              name="academicYear"
+              value={filters.academicYear}
+              label="academicYear"
+              onChange={e => handleFilterChange("academicYear", e.target.value)}
+            >
+              {handler.getAcademicYears(3).map(year => (
+                <MenuItem key={year} value={year}>
+                  {year}
+                </MenuItem>
+              ))}
+            </Select>
+          </FormControl>
           <TextField
             label="User ID"
-            value={filters.userID || ''}
+            value={filters.userID}
             onChange={e => handleFilterChange("userID", e.target.value)}
-=======
-            label="Date"
-            type="date"
-            required
-            value={filters.date}
-            onChange={e => handleFilterChange("date", e.target.value)}
-            InputLabelProps={{ shrink: true }}
-            fullWidth={isMobile}
-            sx={{ flex: isMobile ? "1 1 100%" : "1 1 200px" }}
-          />
-
-          {/* Slot Number */}
-          <TextField
-            label="Slot Number"
-            type="number"
-            value={filters.slotNumber}
-            onChange={e => handleFilterChange("slotNumber", e.target.value)}
-            inputProps={{ min: 1, max: 10 }}
->>>>>>> c787c002
             fullWidth={isMobile}
             sx={{ flex: isMobile ? "1 1 100%" : "1 1 200px" }}
           />
@@ -829,86 +713,7 @@
       </>
     );
   };
-  const renderTeacherAttendance = () => {
-    if (state.showTeacherAttendance) {
-      // Hiển thị filter cho Show My Attendance
-      return (
-        <>
-          <FormControl
-            fullWidth={isMobile}
-            sx={{ flex: isMobile ? "1 1 100%" : "1 1 200px" }}
-          >
-            <InputLabel id="semester-select-label">Semester</InputLabel>
-            <Select
-              labelId="semester-select-label"
-              value={filters.semester || ""}
-              label="Semester"
-              onChange={e => handleFilterChange("semester", e.target.value)}
-            >
-              <MenuItem value={1}>Semester 1</MenuItem>
-              <MenuItem value={2}>Semester 2</MenuItem>
-            </Select>
-          </FormControl>
-
-<<<<<<< HEAD
-  // Hàm xử lý khi năm học thay đổi
-  const handleAcademicYearChangeInternal = (e: any) => {
-    const newAcademicYear = e.target.value as string;
-    
-    // Cập nhật filters nội bộ
-    handleFilterChange("academicYear", newAcademicYear);
-    
-    // Reset class khi thay đổi năm học
-    handleFilterChange("className", "");
-    handleFilterChange("class", "");
-    
-    // Thông báo ra bên ngoài về sự thay đổi
-    if (onAcademicYearChange) {
-      onAcademicYearChange(newAcademicYear);
-    }
-    
-    // Submit filter ngay sau khi đổi năm học
-    setTimeout(() => onSubmit(), 100);
-  };
-
-  // Xử lý khi chọn Class thay đổi
-  const handleClassChangeSelect = (className: string) => {
-    // Cập nhật filters nội bộ
-    handleFilterChange("className", className);
-    
-    // Thông báo ra bên ngoài về sự thay đổi
-    if (onClassChange) {
-      onClassChange(className);
-    }
-    
-    // Submit filter ngay sau khi đổi lớp
-    setTimeout(() => onSubmit(), 100);
-  };
-
-=======
-          <FormControl
-            fullWidth={isMobile}
-            sx={{ flex: isMobile ? "1 1 100%" : "1 1 200px" }}
-          >
-            <InputLabel id="year-select-label">Year</InputLabel>
-            <Select
-              labelId="year-select-label"
-              value={filters.year || ""}
-              label="Year"
-              onChange={e => handleFilterChange("year", e.target.value)}
-            >
-              {handler.getYears().map(year => (
-                <MenuItem key={year} value={year}>
-                  {year}
-                </MenuItem>
-              ))}
-            </Select>
-          </FormControl>
-        </>
-      );
-    }
-  };
->>>>>>> c787c002
+
   return (
     <Toolbar
       sx={[
@@ -942,29 +747,13 @@
       </Box>
 
       {/* Filter Section */}
-<<<<<<< HEAD
-      {(isAdmin || isClassManagement || isTeacher) && (
-        <Box
-          sx={{
-            width: "100%",
-            display: "flex",
-            flexWrap: "wrap",
-            gap: 2,
-            p: 1,
-            alignItems: "center",
-          }}
-        >
-          {renderFilters()}
-=======
       {(isAdmin ||
         isClassManagement ||
         isAttendance ||
         isTeacher ||
         isTeacherView) && (
         <Box sx={{ width: "100%", display: "flex", flexWrap: "wrap", gap: 2 }}>
-          {state?.showTeacherAttendance
-            ? renderTeacherAttendance()
-            : renderFilters()}
+          {renderFilters()}
           <Box
             sx={{
               flex: isMobile ? "1 1 100%" : "1 1 120px",
@@ -979,39 +768,23 @@
                 onClick={onSubmit}
                 size="small"
                 sx={{ px: 2, py: 1, minWidth: 100 }}
-                disabled={
-                  isAttendance &&
-                  !isTeacher &&
-                  !isRoleStudent &&
-                  (!filters.userID ||
-                    !filters.classId ||
-                    !filters.className ||
-                    !filters.date)
-                }
               >
                 Search
               </Button>
 
-              {/* {isTeacher && (
+              {isTeacher && (
                 <Button
                   variant="outlined"
                   color="secondary"
-                  onClick={() =>
-                    handler.setShowTeacherAttendance(
-                      !state.showTeacherAttendance
-                    )
-                  }
+                  onClick={onShowMyAttendance}
                   size="small"
                   sx={{ px: 2, py: 1, ml: 2, minWidth: 160 }}
                 >
-                  {!state?.showTeacherAttendance
-                    ? "Show My Attendance"
-                    : "Search Attendance"}
+                  Show My Attendance
                 </Button>
-              )} */}
+              )}
             </>
           </Box>
->>>>>>> c787c002
         </Box>
       )}
     </Toolbar>
