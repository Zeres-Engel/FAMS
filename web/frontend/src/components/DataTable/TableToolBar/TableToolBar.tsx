<<<<<<< HEAD
import React from "react";
import "./TableToolBar.scss";
import { alpha } from '@mui/material/styles';
import { IconButton, Toolbar, Tooltip, Typography } from "@mui/material";
import DeleteIcon from '@mui/icons-material/Delete';
import FilterListIcon from '@mui/icons-material/FilterList';
interface EnhancedTableToolbarProps {
    numSelected: number;
    tableTitle:string;
  }
function TableToolBar(props: EnhancedTableToolbarProps): React.JSX.Element {
    const { numSelected,tableTitle } = props;
    return (
      <Toolbar
        sx={[
          {
            pl: { sm: 2 },
            pr: { xs: 1, sm: 1 },
          },
          numSelected > 0 && {
            bgcolor: (theme) =>
              alpha(theme.palette.primary.main, theme.palette.action.activatedOpacity),
          },
        ]}
      >
        {numSelected > 0 ? (
          <Typography
            sx={{ flex: '1 1 100%' }}
            color="inherit"
            variant="subtitle1"
            component="div"
          >
            {numSelected} selected
          </Typography>
        ) : (
          <Typography
            sx={{ flex: '1 1 100%' }}
            variant="h6"
            id="tableTitle"
            component="div"
          >
            {tableTitle}
          </Typography>
        )}
        {numSelected > 0 && (
          <Tooltip title="Delete">
            <IconButton>
              <DeleteIcon />
            </IconButton>
          </Tooltip>
        )}
      </Toolbar>
    );
}
export default TableToolBar;
=======
import React from "react";
import "./TableToolBar.scss";
import {
  Toolbar,
  Typography,
  Tooltip,
  IconButton,
  Box,
  TextField,
  Button,
  Autocomplete,
  useTheme,
  useMediaQuery,
  FormControl,
  InputLabel,
  Select,
  MenuItem,
  Checkbox,
} from "@mui/material";
import DeleteIcon from "@mui/icons-material/Delete";
import { alpha } from "@mui/material/styles";
import useTableToolBarHook from "./useTableToolBarHook";
import CheckBoxOutlineBlankIcon from "@mui/icons-material/CheckBoxOutlineBlank";
import CheckBoxIcon from "@mui/icons-material/CheckBox";
import { SearchFilters } from "../../../model/userModels/userDataModels.model";

interface EnhancedTableToolbarProps {
  numSelected: number;
  tableTitle: string;
  isAdmin?: boolean;
  isClassManagement?: boolean;
  isAttendance?: boolean;
  isUserManagement?: boolean;
  setFiltersUser?: React.Dispatch<React.SetStateAction<SearchFilters>>;
}

const roleOptions = ["supervisor", "teacher", "student", "parent", "admin"];
const icon = <CheckBoxOutlineBlankIcon fontSize="small" />;
const checkedIcon = <CheckBoxIcon fontSize="small" />;

function TableToolBar(props: EnhancedTableToolbarProps): React.JSX.Element {
  const {
    numSelected,
    tableTitle,
    isAdmin = false,
    isClassManagement = false,
    isAttendance = false,
    isUserManagement = false,
    setFiltersUser
  } = props;

  const { state, handler } = useTableToolBarHook({
    isAttendance,
    isClassManagement,
    isUserManagement,
    setFiltersUser
  });

  const { filters } = state;
  const { handleFilterChange, onSubmit } = handler;

  const theme = useTheme();
  const isMobile = useMediaQuery(theme.breakpoints.down("sm"));

  return (
    <Toolbar
      sx={[
        {
          pl: { sm: 2 },
          pr: { xs: 1, sm: 1 },
          flexDirection: "column",
          alignItems: "flex-start",
          gap: 2,
        },
        numSelected > 0 && {
          bgcolor: theme =>
            alpha(
              theme.palette.primary.main,
              theme.palette.action.activatedOpacity
            ),
        },
      ]}
    >
      {/* Header */}
      <Box
        sx={{
          width: "100%",
          display: "flex",
          justifyContent: "space-between",
          alignItems: "center",
          flexWrap: "wrap",
        }}
      >
        {numSelected > 0 ? (
          <Box
            sx={{
              display: "flex",
              alignItems: "center",
              justifyContent: "space-between",
              padding: "10px 10px 0px 10px",
              width: "100%",
            }}
          >
            <Typography
              sx={{ fontSize: "1rem", fontWeight: 500 }}
              color="inherit"
            >
              {numSelected} selected
            </Typography>
            <Tooltip title="Delete">
              <IconButton>
                <DeleteIcon />
              </IconButton>
            </Tooltip>
          </Box>
        ) : (
          <Typography
            sx={{
              width: "100%",
              textAlign: "center",
              fontWeight: 600,
              marginTop: 1,
            }}
            variant="h6"
          >
            {tableTitle}
          </Typography>
        )}
      </Box>

      {/* Filter Section */}
      {(isAdmin || isClassManagement || isAttendance) && (
        <Box
          sx={{
            width: "100%",
            display: "flex",
            flexWrap: "wrap",
            gap: 2,
          }}
        >
          {isAttendance ? (
            <>
              <TextField
                label="Class Name"
                value={filters.className}
                onChange={e => handleFilterChange("className", e.target.value)}
                fullWidth={isMobile}
                sx={{ flex: isMobile ? "1 1 100%" : "1 1 200px" }}
              />
              <TextField
                label="User ID"
                value={filters.userID}
                onChange={e => handleFilterChange("userID", e.target.value)}
                fullWidth={isMobile}
                sx={{ flex: isMobile ? "1 1 100%" : "1 1 200px" }}
              />
              <TextField
                label="Date From"
                type="date"
                value={filters.dateFrom}
                onChange={e => handleFilterChange("dateFrom", e.target.value)}
                fullWidth={isMobile}
                InputLabelProps={{ shrink: true }}
                sx={{ flex: isMobile ? "1 1 100%" : "1 1 200px" }}
              />
              <TextField
                label="Date To"
                type="date"
                value={filters.dateTo}
                onChange={e => handleFilterChange("dateTo", e.target.value)}
                fullWidth={isMobile}
                InputLabelProps={{ shrink: true }}
                sx={{ flex: isMobile ? "1 1 100%" : "1 1 200px" }}
              />
            </>
          ) : isClassManagement ? (
            <>
              <TextField
                label="Class Name"
                value={filters.className}
                onChange={e => handleFilterChange("className", e.target.value)}
                fullWidth={isMobile}
                sx={{ flex: isMobile ? "1 1 100%" : "1 1 200px" }}
              />
              <TextField
                label="User ID"
                value={filters.userID}
                onChange={e => handleFilterChange("userID", e.target.value)}
                fullWidth={isMobile}
                sx={{ flex: isMobile ? "1 1 100%" : "1 1 200px" }}
              />
              <FormControl
                fullWidth={isMobile}
                sx={{ flex: isMobile ? "1 1 100%" : "1 1 200px" }}
              >
                <InputLabel id="batch-select-label">Batch</InputLabel>
                <Select
                  labelId="batch-select-label"
                  value={filters.batch}
                  label="Batch"
                  onChange={e => handleFilterChange("batch", e.target.value)}
                >
                  <MenuItem value="10">10</MenuItem>
                  <MenuItem value="11">11</MenuItem>
                  <MenuItem value="12">12</MenuItem>
                </Select>
              </FormControl>
            </>
          ) : (
            <>
              <TextField
                label="Class"
                value={filters.class}
                onChange={e => handleFilterChange("class", e.target.value)}
                fullWidth={isMobile}
                sx={{ flex: isMobile ? "1 1 100%" : "1 1 200px" }}
              />
              <TextField
                label="Name"
                value={filters.name}
                onChange={e => handleFilterChange("name", e.target.value)}
                fullWidth={isMobile}
                sx={{ flex: isMobile ? "1 1 100%" : "1 1 200px" }}
              />
              <FormControl
                fullWidth={isMobile}
                sx={{ flex: isMobile ? "1 1 100%" : "1 1 200px" }}
              >
                <InputLabel id="grade-select-label">Grade</InputLabel>
                <Select
                  labelId="grade-select-label"
                  value={filters.grade || ""}
                  label="Grade"
                  onChange={e => handleFilterChange("grade", e.target.value)}
                >
                  <MenuItem value="">None</MenuItem> 
                  <MenuItem value="10">10</MenuItem>
                  <MenuItem value="11">11</MenuItem>
                  <MenuItem value="12">12</MenuItem>
                </Select>
              </FormControl>
              <TextField
                label="Phone"
                value={filters.phone}
                onChange={e => handleFilterChange("phone", e.target.value)}
                fullWidth={isMobile}
                sx={{ flex: isMobile ? "1 1 100%" : "1 1 200px" }}
              />
              <Box sx={{ flex: isMobile ? "1 1 100%" : "1 1 250px" }}>
                <Autocomplete
                  multiple
                  id="multi-role-select"
                  options={roleOptions}
                  disableCloseOnSelect
                  getOptionLabel={option => option}
                  value={filters.roles}
                  onChange={(event, value) =>
                    handleFilterChange("roles", value)
                  }
                  renderOption={(props, option, { selected }) => {
                    const { key, ...optionProps } = props;
                    return (
                      <li key={key} {...optionProps}>
                        <Checkbox
                          icon={icon}
                          checkedIcon={checkedIcon}
                          style={{ marginRight: 8 }}
                          checked={selected}
                        />
                        {option}
                      </li>
                    );
                  }}
                  renderInput={params => (
                    <TextField
                      {...params}
                      label="Roles"
                      placeholder="Select roles"
                    />
                  )}
                  fullWidth
                />
              </Box>
            </>
          )}

          <Box
            sx={{
              flex: isMobile ? "1 1 100%" : "1 1 120px",
              display: "flex",
              alignItems: "center",
            }}
          >
            <Button
              variant="contained"
              color="primary"
              onClick={onSubmit}
              size="small"
              sx={{ px: 2, py: 1, minWidth: 100 }}
            >
              Search
            </Button>
          </Box>
        </Box>
      )}
    </Toolbar>
  );
}

export default TableToolBar;
>>>>>>> f183d3c4
<|MERGE_RESOLUTION|>--- conflicted
+++ resolved
@@ -1,60 +1,3 @@
-<<<<<<< HEAD
-import React from "react";
-import "./TableToolBar.scss";
-import { alpha } from '@mui/material/styles';
-import { IconButton, Toolbar, Tooltip, Typography } from "@mui/material";
-import DeleteIcon from '@mui/icons-material/Delete';
-import FilterListIcon from '@mui/icons-material/FilterList';
-interface EnhancedTableToolbarProps {
-    numSelected: number;
-    tableTitle:string;
-  }
-function TableToolBar(props: EnhancedTableToolbarProps): React.JSX.Element {
-    const { numSelected,tableTitle } = props;
-    return (
-      <Toolbar
-        sx={[
-          {
-            pl: { sm: 2 },
-            pr: { xs: 1, sm: 1 },
-          },
-          numSelected > 0 && {
-            bgcolor: (theme) =>
-              alpha(theme.palette.primary.main, theme.palette.action.activatedOpacity),
-          },
-        ]}
-      >
-        {numSelected > 0 ? (
-          <Typography
-            sx={{ flex: '1 1 100%' }}
-            color="inherit"
-            variant="subtitle1"
-            component="div"
-          >
-            {numSelected} selected
-          </Typography>
-        ) : (
-          <Typography
-            sx={{ flex: '1 1 100%' }}
-            variant="h6"
-            id="tableTitle"
-            component="div"
-          >
-            {tableTitle}
-          </Typography>
-        )}
-        {numSelected > 0 && (
-          <Tooltip title="Delete">
-            <IconButton>
-              <DeleteIcon />
-            </IconButton>
-          </Tooltip>
-        )}
-      </Toolbar>
-    );
-}
-export default TableToolBar;
-=======
 import React from "react";
 import "./TableToolBar.scss";
 import {
@@ -364,5 +307,4 @@
   );
 }
 
-export default TableToolBar;
->>>>>>> f183d3c4
+export default TableToolBar;