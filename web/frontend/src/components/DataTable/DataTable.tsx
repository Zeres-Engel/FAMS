// DataTable.tsx
import * as React from "react";
import {
  Box,
  Paper,
  Table,
  TableBody,
  TableCell,
  TableContainer,
  TablePagination,
  TableRow,
  Checkbox,
  Button,
  MenuItem,
  InputLabel,
  FormControl,
  Select,
} from "@mui/material";
import "./DataTable.scss";
import TableToolBar from "./TableToolBar/TableToolBar";
import useDataTableHook from "./useDataTableHook";
import TableHeader from "./TableHeader/TableHeader";
import {
  AttendanceHeadCell,
  AttendanceLog,
  AttendanceSearchParam,
  ClassArrangementData,
  ClassArrangementHeadCellProps,
  ClassHeadCell,
  ClassPageList,
  ClassStudent,
  ClassStudentHeadCell,
  Data,
  HeadCell,
  NotifyHeadCell,
  NotifyProps,
  RFIDData,
  RFIDHeadCell,
  SubjectList,
  SystemRole,
  UserHeadCell,
} from "../../model/tableModels/tableDataModels.model";
import AddUserForm from "./AddUserForm/AddUserForm";
import EditUserModal from "./EditUserForm/EditUserForm";
import DeleteUserDialog from "./DeleteUserDialog/DeleteUserDialog";
import EditClassForm from "./EditClassForm/EditClassForm";
import AddClassForm from "./AddClassForm/AddClassForm";
import {
  SearchFilters,
  UserData,
} from "../../model/userModels/userDataModels.model";
import {
  ClassData,
  SearchClassFilters,
} from "../../model/classModels/classModels.model";
import EditAttendanceForm from "./EditAttendanceForm/EditAttendanceForm";
import CreateNotifyForm from "./CreateNotifyForm/CreateNotifyForm";
import ShowNotify from "./ShowNotify/ShowNotify";

// Thêm interface cho pagination
interface PaginationProps {
  page: number;
  limit: number;
  total: number;
}

interface DataTableProps {
  headCellsData:
    | HeadCell[]
    | UserHeadCell[]
    | ClassHeadCell[]
    | AttendanceHeadCell[]
    | ClassArrangementHeadCellProps[]
    | NotifyHeadCell[]
    | RFIDHeadCell[]
    | ClassStudentHeadCell[];
  tableMainData:
    | UserData[]
    | Data[]
    | ClassData[]
    | AttendanceLog[]
    | ClassArrangementData[]
    | NotifyProps[]
    | RFIDData[]
    | ClassStudent[];
  tableTitle: string;
  isCheckBox: boolean;
  isAdmin?: boolean;
  isClassManagement?: boolean;
  isAttendance?: boolean;
  isUserManagement?: boolean;
  isRoleTeacher?: boolean;
  setFiltersUser?: React.Dispatch<React.SetStateAction<SearchFilters>>;
  setFiltersClass?: React.Dispatch<React.SetStateAction<SearchClassFilters>>;
  setFiltersClassPage?: React.Dispatch<React.SetStateAction<number>>;
<<<<<<< HEAD
=======
  setFiltersAttendancePage?: React.Dispatch<React.SetStateAction<AttendanceSearchParam>>;
  isRoleTeacher?: boolean;
>>>>>>> c787c002
  isClassArrangement?: boolean;
  isNewSemester?: boolean;
  isTeacherView?: boolean;
  isRoleStudent?: boolean;
  isNotifyPage?: boolean;
  isNotifyRole?: string;
  isRFIDPage?: boolean;
  classOptions?: string[];
  classOptionsData?: Array<{className: string, id: string}>;
  className?: string;
  onClassChange?: (className: string) => void;
  pagination?: {
    page: number;
    limit: number;
    total: number;
    pages: number;
  };
  onPageChange?: (page: number) => void;
  onRowsPerPageChange?: (rowsPerPage: number) => void;
  isClassPage?: boolean;
<<<<<<< HEAD
  classPageList?: ClassPageList[]
  availableAcademicYears?: string[];
  onAcademicYearChange?: (year: string) => void;
=======
  classPageList?: ClassPageList[];
  subjectList?: SubjectList[];
>>>>>>> c787c002
}

export default function DataTable({
  headCellsData,
  tableMainData,
  tableTitle,
  isCheckBox,
  isAdmin,
  isClassManagement,
  isAttendance,
  isUserManagement,
  isRoleTeacher,
  setFiltersUser,
  setFiltersClass,
  isClassArrangement,
  isNewSemester,
  isTeacherView,
  isRoleStudent,
  isNotifyPage,
  isNotifyRole,
  isRFIDPage,
  classOptions,
  classOptionsData,
  className,
  onClassChange,
  pagination,
  onPageChange,
  onRowsPerPageChange,
  isClassPage,
  classPageList,
  setFiltersClassPage,
<<<<<<< HEAD
  availableAcademicYears,
  onAcademicYearChange
=======
  setFiltersAttendancePage,
  subjectList
>>>>>>> c787c002
}: DataTableProps) {
  const { state, handler } = useDataTableHook({ tableMainData });

  const renderActionCell = (row: any) => (
    <TableCell align="left">
      <Button
        variant="outlined"
        color="primary"
        size="small"
        onClick={e => {
          e.stopPropagation();
          e.preventDefault();
          if (isClassManagement) {
            handler.handleEditClassClick(
              {
                className: row.className,
                grade: row.grade,
                teacherId: row.homeroomTeacherd,
                academicYear: row.academicYear,
              },
              row.id
            );
          } else if (isAttendance && isRoleTeacher) {
            handler.handleEditAttendanceClick({
              attendanceId: row.attendanceId,
              scheduleId: row.scheduleId,
              userId: row.userId,
              fullName: row.fullName,
              face: row.face,
              checkin: row.checkin,
              status: row.status,
              note: row.note || "",
              checkinFace: row.checkinFace || "",
            });
          } else if (isNotifyPage) {
            handler.handleShowNotify(row); // Gọi handler mở notify
          } else {
            handler.handleEditClick(row, row?.id);
          }
        }}
        sx={{ mr: 1 }}
      >
        {isNotifyPage ? "View" : "Edit"}
      </Button>

      {!isRoleTeacher && !isNotifyPage && (
        <Button
          variant="outlined"
          color="error"
          size="small"
          onClick={e => {
            e.stopPropagation();
            handler.handleDeleteClick(row);
          }}
        >
          Delete
        </Button>
      )}
    </TableCell>
  );

  const renderCommonCells = (
    row: any,
    labelId: string,
    isItemSelected: boolean
  ) => (
    <>
      <TableCell padding="checkbox">
        {isCheckBox && (
          <Checkbox
            checked={isItemSelected}
            color="primary"
            inputProps={{ "aria-labelledby": labelId }}
          />
        )}
      </TableCell>
      <TableCell component="th" id={labelId} scope="row" padding="none">
        {row.id}
      </TableCell>
      {/* <TableCell align="left">{row.name}</TableCell> */}
    </>
  );

  const renderUserManagementCells = (row: any) => (
    <>
      {/* <TableCell align="left">{row.id}</TableCell> */}
      {/* <TableCell align="left">{row.username}</TableCell> */}
      <TableCell align="left">
        <img
          src={
            row.avatar
              ? row.avatar
              : `https://www.pngplay.com/wp-content/uploads/12/User-Avatar-Profile-Transparent-Clip-Art-PNG.png`
          }
          alt="User Avatar"
          style={{
            width: 40,
            height: 40,
            borderRadius: "50%",
            objectFit: "cover",
          }}
        />
      </TableCell>
      <TableCell align="left">{row.name}</TableCell>
      <TableCell align="left">{row.email}</TableCell>
      {/* <TableCell align="left">{row.backup_email}</TableCell> */}
      <TableCell align="left">{row.phoneSub}</TableCell>
      <TableCell align="left">{row.role}</TableCell>
      <TableCell align="left">{row.createdAt}</TableCell>
      <TableCell align="left">{row.updatedAt}</TableCell>
    </>
  );
  const renderClassPageCells = (row: any) => (
    <>
          <TableCell align="left">{row.fullName}</TableCell>
      <TableCell align="left">
        <img
          src={
            row.avatar
              ? row.avatar
              : `https://www.pngplay.com/wp-content/uploads/12/User-Avatar-Profile-Transparent-Clip-Art-PNG.png`
          }
          alt="User Avatar"
          style={{
            width: 40,
            height: 40,
            borderRadius: "50%",
            objectFit: "cover",
          }}
        />
      </TableCell>
      <TableCell align="left">{row.email}</TableCell>
      <TableCell align="left">{row.phone}</TableCell>
      <TableCell align="left">{row.role}</TableCell>
    </>
  );
  const renderClassManagementCells = (row: any) => (
    <>
      <TableCell align="left">{row.className}</TableCell>
      <TableCell align="left">{row.grade}</TableCell>
      <TableCell align="left">{row.homeroomTeacherd || "none"}</TableCell>
      <TableCell align="left">{row.studentNumber || 0}</TableCell>
      {/* <TableCell align="left">{row.batchId}</TableCell> */}
      <TableCell align="left">{row.academicYear}</TableCell>
      <TableCell align="left">{row.createdAt}</TableCell>
    </>
  );
  const renderClassArrangementNewCells = (row: any) => (
    <>
      <TableCell align="left">{row.username}</TableCell>
      <TableCell align="left">{row.name}</TableCell>
      <TableCell align="left">{row.email}</TableCell>
      <TableCell align="left">{row.phone}</TableCell>
    </>
  );
  const renderNewSemesterArrangementNewCells = (row: any) => (
    <>
      <TableCell align="left">{row.username}</TableCell>
      <TableCell align="left">{row.name}</TableCell>
      <TableCell align="left">{row.email}</TableCell>
      <TableCell align="left">{row.phone}</TableCell>
      <TableCell align="left">{row.grade}</TableCell>
      <TableCell align="left">{row.className}</TableCell>
    </>
  );
  const renderNotifyNewCells = (row: any) => (
    <>
      <TableCell align="left">{row.sendDate}</TableCell>
      <TableCell align="left">{row.message}</TableCell>
      <TableCell align="left">{row.sender}</TableCell>
      <TableCell align="left">{row.receiver}</TableCell>
    </>
  );
  const renderRFIDNewCells = (row: any) => (
    <>
      <TableCell align="left">{row.userid}</TableCell>
      <TableCell align="left">{row.rfid}</TableCell>
      <TableCell align="left">{row.expTime}</TableCell>
      <TableCell align="left">{row.faceAttendance}</TableCell>
    </>
  );
  const renderAttendanceManagementCells = (row: any) => (
    <>
      <TableCell align="left">{row.scheduleId}</TableCell>
      <TableCell align="left">
        <img
          src={
            row.face
              ? row.face
              : `https://www.pngplay.com/wp-content/uploads/12/User-Avatar-Profile-Transparent-Clip-Art-PNG.png`
          }
          alt="User Avatar"
          style={{
            width: 40,
            height: 40,
            borderRadius: "50%",
            objectFit: "cover",
          }}
        />
      </TableCell>
      <TableCell align="left">
        <img
          src={
            row.checkinFace
              ? row.checkinFace
              : `https://www.pngplay.com/wp-content/uploads/12/User-Avatar-Profile-Transparent-Clip-Art-PNG.png`
          }
          alt="Checkin Face"
          style={{
            width: 40,
            height: 40,
            borderRadius: "50%",
            objectFit: "cover",
          }}
        />
      </TableCell>
      <TableCell align="left">{row.userId || "none"}</TableCell>
      {(isRoleTeacher || isRoleStudent) && (
        <TableCell align="left">{row?.fullName || "none"}</TableCell>
      )}
      <TableCell align="left">{row.checkin || "none"}</TableCell>
      <TableCell align="left">{row?.note || "none"}</TableCell>
      <TableCell align="left">{row.status}</TableCell>
    </>
  );

  // Thêm hàm xử lý phân trang
  const handleChangePage = (event: unknown, newPage: number) => {
    if (onPageChange) {
      onPageChange(newPage + 1); // API uses 1-based indexing
    }
  };

  const handleChangeRowsPerPage = (event: React.ChangeEvent<HTMLInputElement>) => {
    if (onRowsPerPageChange) {
      onRowsPerPageChange(parseInt(event.target.value, 10));
    }
  };

  return (
    <Box sx={{ width: "100%" }} className="dataTable-Container">
      {/* <Paper sx={{ width: "100%", mb: 2 }} className="dataTable-Table"> */}
      <Paper
        sx={{
          width: "100%",
          mb: 2,
          border: "1px solid #ddd",
          borderRadius: 2,
          boxShadow: "0px 2px 10px rgba(0,0,0,0.05)",
          overflow: "hidden",
        }}
        className="dataTable-Table"
      >
        <TableToolBar
          isUserManagement={isUserManagement}
          numSelected={state.selected.length}
          tableTitle={tableTitle}
          isAdmin={isAdmin}
          isClassManagement={isClassManagement}
          isAttendance={isAttendance}
          setFiltersUser={setFiltersUser}
          setFiltersClass={setFiltersClass}
          setFiltersClassPage={setFiltersClassPage}
          isClassArrangement={isClassArrangement}
          isTeacher={isRoleTeacher}
          classOptions={classOptions}
          classOptionsData={classOptionsData}
          defaultClass={className ?? ""}
          onClassChange={onClassChange}
          isNewSemester={isNewSemester}
          isTeacherView={isTeacherView}
          classPageList={classPageList}
          isRoleStudent={isRoleStudent}
          isNotifyPage={isNotifyPage}
          isRFIDPage={isRFIDPage}
<<<<<<< HEAD
          availableAcademicYears={availableAcademicYears}
          onAcademicYearChange={onAcademicYearChange}
=======
          classOptions={classOptions}
          subjectList={subjectList}
          setFiltersClassPage={setFiltersClassPage}
          setFiltersAttendancePage={setFiltersAttendancePage}
>>>>>>> c787c002
        />
        <TableContainer>
          <Table sx={{ minWidth: 850 }} aria-labelledby="tableTitle">
            <TableHeader
              numSelected={state.selected.length}
              order={state.order}
              orderBy={state.orderBy}
              onSelectAllClick={handler.handleSelectAllClick}
              onRequestSort={handler.handleRequestSort}
              rowCount={state.rows.length}
              headCellsData={headCellsData}
              isCheckBox={isCheckBox}
              isAdmin={isAdmin}
              isTeacher={isRoleTeacher}
              isNewSemester={isNewSemester}
              isClassArrangement={isClassArrangement}
              isRFIDPage={isRFIDPage}
            />
            <TableBody>
              {state.visibleRows.map((row, index) => {
                const labelId = `enhanced-table-checkbox-${index}`;
                const isItemSelected = state.selected.includes(
                  String(row.id || "")
                );
                return (
                  <TableRow
                    hover
                    tabIndex={-1}
                    key={`table-row-${row?.id || index}-${tableTitle}`}
                    sx={{ cursor: "pointer" }}
                    onClick={event =>
                      isCheckBox &&
                      handler.handleClick(event, String(row.id || ""))
                    }
                    aria-checked={isItemSelected}
                    selected={isItemSelected}
                  >
                    {renderCommonCells(row, labelId, isItemSelected)}
                    {isUserManagement && renderUserManagementCells(row)}
                    {isAdmin &&
                      !isAttendance &&
                      isUserManagement &&
                      row?.role !== "admin" &&
                      renderActionCell(row)}
                    {isClassManagement && renderClassManagementCells(row)}
                    {isClassManagement && renderActionCell(row)}
                    {isAttendance && renderAttendanceManagementCells(row)}
                    {isAttendance && isRoleTeacher && renderActionCell(row)}
                    {isClassArrangement && renderClassArrangementNewCells(row)}
                    {isNewSemester && renderNewSemesterArrangementNewCells(row)}
                    {isNotifyPage && renderNotifyNewCells(row)}
                    {isNotifyPage && renderActionCell(row)}
                    {isRFIDPage && renderRFIDNewCells(row)}
                    {isClassPage && renderClassPageCells(row)}
                  </TableRow>
                );
              })}
              {state.emptyRows > 0 && (
                <TableRow style={{ height: 53 * state.emptyRows }}>
                  <TableCell colSpan={12} />
                </TableRow>
              )}
            </TableBody>
          </Table>
        </TableContainer>
        {/* Add Button */}
        <Box
          sx={{
            width: "100%",
            display: "flex",
            justifyContent: "flex-end",
            alignItems: "center",
            gap: 2,
            px: 2,
            pt: 2,
          }}
        >
          {isClassArrangement && state.selected.length > 0 && (
            <FormControl size="small" sx={{ minWidth: 140 }}>
              <InputLabel id="grade-select-label">Grade</InputLabel>
              <Select
                labelId="grade-select-label"
                value={state.selectedGrade}
                label="Grade"
                onChange={e => handler.setSelectedGrade(e.target.value)}
              >
                <MenuItem value="10">10</MenuItem>
                <MenuItem value="11">11</MenuItem>
                <MenuItem value="12">12</MenuItem>
              </Select>
              {state.gradeError && (
                <Box sx={{ color: "error.main", fontSize: "0.75rem", mt: 0.5 }}>
                  Please select a grade.
                </Box>
              )}
            </FormControl>
          )}

          {isAdmin && isClassManagement && (
            <Button
              variant="contained"
              color="primary"
              onClick={() => handler.handlerClassDistribution()}
            >
              class distribution
            </Button>
          )}
          {isAdmin && !isAttendance && (
            <Button
              variant="contained"
              color="primary"
              onClick={() => {
                if (isClassArrangement) {
                  handler.handleSubmitClassArrangement(isClassArrangement);
                } else if (isNewSemester) {
                  handler.handleSubmitNewSemesterArrangement(isNewSemester);
                } else {
                  handler.setIsCreateUser(!state.isCreateUser);
                }
              }}
            >
              {!state.isCreateUser
                ? isClassManagement || isClassArrangement
                  ? "Create Class"
                  : isNewSemester
                  ? "Submit"
                  : isNotifyPage
                  ? "Create Notify"
                  : "Create User"
                : "Close"}
            </Button>
          )}
        </Box>

        {/* Add Form */}
        {state.isCreateUser && !isAttendance && isUserManagement && (
          <AddUserForm />
        )}
        {state.isCreateUser && !isAttendance && isClassManagement && (
          <AddClassForm />
        )}
        {state.isCreateUser && !isAttendance && isNotifyPage && (
          <CreateNotifyForm role={isNotifyRole || ""} />
        )}

        {/* Pagination */}
        {pagination && (
          <TablePagination
            rowsPerPageOptions={[]}
            component="div"
            count={pagination.total}
            rowsPerPage={5}
            page={pagination.page - 1}
            onPageChange={handleChangePage}
            labelDisplayedRows={({ from, to, count }) => {
              const totalPages = Math.ceil(count / 5);
              return `${from}–${to} of ${count} (Page ${pagination.page} of ${totalPages})`;
            }}
          />
        )}
      </Paper>
      {state.isEditOpen && isUserManagement && state.editingUser && (
        <EditUserModal
          open={state.isEditOpen}
          onClose={() => handler.setIsEditOpen(false)}
          onSave={handler.handleEditSave}
          userType={state.editingUser.role}
          formData={state.editingUser}
          idUser={state?.editingUserId || ""}
        />
      )}
      {state.isEditOpen && isClassManagement && state.editingClass && (
        <EditClassForm
          open={state.isEditOpen}
          onClose={() => handler.setIsEditOpen(false)}
          onSave={handler.handleEditClassSave}
          formData={state.editingClass}
        />
      )}

      {state.isEditOpen &&
        isAttendance &&
        state.editingAttendance &&
        isRoleTeacher && (
          <EditAttendanceForm
            open={state.isEditOpen}
            onClose={() => handler.setIsEditOpen(false)}
            onSave={handler.handleEditAttendanceSave}
            formData={state.editingAttendance}
          />
        )}
      {state.isDeleteDialogOpen && state.selectedUserToDelete && (
        <DeleteUserDialog
          open={state.isDeleteDialogOpen}
          onClose={() => handler.setIsDeleteDialogOpen(false)}
          onConfirm={() =>
            handler.handleConfirmDelete(
              isUserManagement
                ? "userDelete"
                : isClassManagement
                ? "classDelete"
                : "nothing"
            )
          }
          userName={state.selectedUserToDelete.name}
        />
      )}
      {isNotifyPage && state.isShowNotifyOpen && state.selectedNotify && (
        <ShowNotify
          open={state.isShowNotifyOpen}
          onClose={() => handler.setIsShowNotifyOpen(false)}
          notifyData={state.selectedNotify}
        />
      )}
    </Box>
  );
}<|MERGE_RESOLUTION|>--- conflicted
+++ resolved
@@ -93,11 +93,8 @@
   setFiltersUser?: React.Dispatch<React.SetStateAction<SearchFilters>>;
   setFiltersClass?: React.Dispatch<React.SetStateAction<SearchClassFilters>>;
   setFiltersClassPage?: React.Dispatch<React.SetStateAction<number>>;
-<<<<<<< HEAD
-=======
   setFiltersAttendancePage?: React.Dispatch<React.SetStateAction<AttendanceSearchParam>>;
   isRoleTeacher?: boolean;
->>>>>>> c787c002
   isClassArrangement?: boolean;
   isNewSemester?: boolean;
   isTeacherView?: boolean;
@@ -118,14 +115,10 @@
   onPageChange?: (page: number) => void;
   onRowsPerPageChange?: (rowsPerPage: number) => void;
   isClassPage?: boolean;
-<<<<<<< HEAD
-  classPageList?: ClassPageList[]
+  classPageList?: ClassPageList[];
+  subjectList?: SubjectList[];
   availableAcademicYears?: string[];
   onAcademicYearChange?: (year: string) => void;
-=======
-  classPageList?: ClassPageList[];
-  subjectList?: SubjectList[];
->>>>>>> c787c002
 }
 
 export default function DataTable({
@@ -157,13 +150,10 @@
   isClassPage,
   classPageList,
   setFiltersClassPage,
-<<<<<<< HEAD
   availableAcademicYears,
-  onAcademicYearChange
-=======
+  onAcademicYearChange,
   setFiltersAttendancePage,
   subjectList
->>>>>>> c787c002
 }: DataTableProps) {
   const { state, handler } = useDataTableHook({ tableMainData });
 
@@ -439,15 +429,10 @@
           isRoleStudent={isRoleStudent}
           isNotifyPage={isNotifyPage}
           isRFIDPage={isRFIDPage}
-<<<<<<< HEAD
           availableAcademicYears={availableAcademicYears}
+          subjectList={subjectList}
           onAcademicYearChange={onAcademicYearChange}
-=======
-          classOptions={classOptions}
-          subjectList={subjectList}
-          setFiltersClassPage={setFiltersClassPage}
           setFiltersAttendancePage={setFiltersAttendancePage}
->>>>>>> c787c002
         />
         <TableContainer>
           <Table sx={{ minWidth: 850 }} aria-labelledby="tableTitle">
