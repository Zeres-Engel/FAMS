--- conflicted
+++ resolved
@@ -1,99 +1,3 @@
-<<<<<<< HEAD
-import React, { useEffect } from "react";
-import { Data, Order } from "../../model/tableModels/tableDataModels.model";
-import getComparator from "../utils/TableDataUtils/useTableDataUtils";
-
-interface UseDataTableHookProps {
-  tableMainData: Data[];
-}
-function useDataTableHook(props: UseDataTableHookProps) {
-  const { tableMainData } = props;
-  const rows = React.useMemo(() => [...tableMainData], [tableMainData]);
-  const [order, setOrder] = React.useState<Order>("asc");
-  const [orderBy, setOrderBy] = React.useState<keyof Data>("avatar");
-  const [selected, setSelected] = React.useState<readonly number[]>([]);
-  const [page, setPage] = React.useState(0);
-  const [rowsPerPage, setRowsPerPage] = React.useState(5);
-  const handleRequestSort = (
-    event: React.MouseEvent<unknown>,
-    property: keyof Data
-  ) => {
-    const isAsc = orderBy === property && order === "asc";
-    setOrder(isAsc ? "desc" : "asc");
-    setOrderBy(property);
-  };
-
-  const handleSelectAllClick = (event: React.ChangeEvent<HTMLInputElement>) => {
-    if (event.target.checked) {
-      const newSelected = rows.map(n => n.id);
-      setSelected(newSelected);
-      return;
-    }
-    setSelected([]);
-  };
-
-  const handleClick = (event: React.MouseEvent<unknown>, id: number) => {
-    const selectedIndex = selected.indexOf(id);
-    let newSelected: readonly number[] = [];
-
-    if (selectedIndex === -1) {
-      newSelected = newSelected.concat(selected, id);
-    } else if (selectedIndex === 0) {
-      newSelected = newSelected.concat(selected.slice(1));
-    } else if (selectedIndex === selected.length - 1) {
-      newSelected = newSelected.concat(selected.slice(0, -1));
-    } else if (selectedIndex > 0) {
-      newSelected = newSelected.concat(
-        selected.slice(0, selectedIndex),
-        selected.slice(selectedIndex + 1)
-      );
-    }
-    setSelected(newSelected);
-  };
-
-  const handleChangePage = (event: unknown, newPage: number) => {
-    setPage(newPage);
-  };
-
-  const handleChangeRowsPerPage = (
-    event: React.ChangeEvent<HTMLInputElement>
-  ) => {
-    setRowsPerPage(parseInt(event.target.value, 10));
-    setPage(0);
-  };
-
-  const emptyRows =
-    page > 0 ? Math.max(0, (1 + page) * rowsPerPage - rows.length) : 0;
-
-  const visibleRows = React.useMemo(
-    () =>
-      [...rows]
-        .sort(getComparator(order, orderBy))
-        .slice(page * rowsPerPage, page * rowsPerPage + rowsPerPage),
-    [order, orderBy, page, rowsPerPage, rows]
-  );
-  const state = {
-    emptyRows,
-    visibleRows,
-    selected,
-    order,
-    orderBy,
-    rows,
-    rowsPerPage,
-    page,
-  };
-  const handler = {
-    handleRequestSort,
-    handleSelectAllClick,
-    handleClick,
-    handleChangeRowsPerPage,
-    handleChangePage,
-  };
-
-  return { state, handler };
-}
-export default useDataTableHook;
-=======
 import React, { useEffect, useState } from "react";
 import {
   AddUserForm,
@@ -360,5 +264,4 @@
 
   return { state, handler };
 }
-export default useDataTableHook;
->>>>>>> f183d3c4
+export default useDataTableHook;