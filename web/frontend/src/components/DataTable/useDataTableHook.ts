--- conflicted
+++ resolved
@@ -22,11 +22,8 @@
   updateTeacher,
 } from "../../store/slices/userSlice";
 import { ClassData } from "../../model/classModels/classModels.model";
-<<<<<<< HEAD
 import { fetchUserPaginated } from "../../store/slices/userSlice";
-=======
 import { deleteClass, editClass } from "../../store/slices/classSlice";
->>>>>>> 3694444d
 
 interface UseDataTableHookProps {
   tableMainData:
@@ -106,8 +103,6 @@
     weeklyCapacity: "",
     role: "",
   };
-<<<<<<< HEAD
-=======
   const dispatch = useDispatch<AppDispatch>();
   const rows = React.useMemo(() => [...tableMainData], [tableMainData]);
   const [isCreateUser, setIsCreateUser] = useState<boolean>(false);
@@ -144,7 +139,6 @@
   );
   const [isShowNotifyOpen, setIsShowNotifyOpen] = useState(false);
   const [selectedNotify, setSelectedNotify] = useState<NotifyProps | null>(null);
->>>>>>> 3694444d
 
   const allUsers = useSelector((state: RootState) => state.users.user);
 
