--- conflicted
+++ resolved
@@ -1,28 +1,3 @@
-<<<<<<< HEAD
-function descendingComparator<T>(a: T, b: T, orderBy: keyof T) {
-    if (b[orderBy] < a[orderBy]) {
-      return -1;
-    }
-    if (b[orderBy] > a[orderBy]) {
-      return 1;
-    }
-    return 0;
-  }
-  
-  type Order = 'asc' | 'desc';
-  
-export default function getComparator<Key extends keyof any>(
-    order: Order,
-    orderBy: Key,
-  ): (
-    a: { [key in Key]: number | string },
-    b: { [key in Key]: number | string },
-  ) => number {
-    return order === 'desc'
-      ? (a, b) => descendingComparator(a, b, orderBy)
-      : (a, b) => -descendingComparator(a, b, orderBy);
-  }
-=======
 import { Order } from "../../../model/tableModels/tableDataModels.model";
 
 export default function getComparator<T extends { [key: string]: any }>(
@@ -42,5 +17,4 @@
     return 1;
   }
   return 0;
-}
->>>>>>> f183d3c4
+}