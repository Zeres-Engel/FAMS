<<<<<<< HEAD
import { Navigate } from "react-router";
// Hàm kiểm tra user có đăng nhập không
const authUser = () => {
  return document.cookie.includes("jwtToken");
};

// Component bảo vệ route
export default function AuthRoute({ element }: { element: React.JSX.Element }) {
  return authUser() ? element : <Navigate to="/login" replace />;
}
// khoong cos thaamr quyeefn quay ve page nao do
// set logout
=======
import { useSelector } from "react-redux";
import { Navigate, useLocation } from "react-router";
import { RootState } from "../store/store";

interface AuthWrapperProps {
  element: React.JSX.Element;
  mode: "private" | "guest" | "admin";
}

const authUser = () => {
  const accessToken = sessionStorage.getItem("accessToken");
  return !!accessToken;
};

export default function AuthWrapper({ element, mode }: AuthWrapperProps) {
  const role = useSelector((state: RootState) => state.authUser.role);
  const location = useLocation();
  if (location.pathname === "/" && authUser()) {
    if (role === "admin") return <Navigate to="/AdminHomePage" replace />;
    return <Navigate to="/UserHomePage" replace />;
  }

  if (mode === "private") {
    return authUser() ? (
      element
    ) : (
      <Navigate
        to="/login"
        replace
        state={{ from: location.pathname, message: "Bạn cần đăng nhập để tiếp tục" }}
      />
    );
  }

  if (mode === "admin") {
    return authUser() && role === "admin" ? (
      element
    ) : (
      <Navigate
        to="/login"
        replace
        state={{ from: location.pathname, message: "Bạn cần đăng nhập để tiếp tục" }}
      />
    );
  }

  if (mode === "guest") {
    return authUser() ? <Navigate to="/" replace /> : element;
  }

  return null;
}
>>>>>>> f183d3c4
<|MERGE_RESOLUTION|>--- conflicted
+++ resolved
@@ -1,17 +1,3 @@
-<<<<<<< HEAD
-import { Navigate } from "react-router";
-// Hàm kiểm tra user có đăng nhập không
-const authUser = () => {
-  return document.cookie.includes("jwtToken");
-};
-
-// Component bảo vệ route
-export default function AuthRoute({ element }: { element: React.JSX.Element }) {
-  return authUser() ? element : <Navigate to="/login" replace />;
-}
-// khoong cos thaamr quyeefn quay ve page nao do
-// set logout
-=======
 import { useSelector } from "react-redux";
 import { Navigate, useLocation } from "react-router";
 import { RootState } from "../store/store";
@@ -63,5 +49,4 @@
   }
 
   return null;
-}
->>>>>>> f183d3c4
+}